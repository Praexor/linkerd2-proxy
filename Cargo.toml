--- conflicted
+++ resolved
@@ -64,12 +64,4 @@
 
 [patch.crates-io]
 webpki = { git = "https://github.com/linkerd/webpki", branch = "cert-dns-names-0.21" }
-<<<<<<< HEAD
-tower = { version = "0.3", git = "https://github.com/tower-rs/tower", rev = "8752a3811788e94670c62dc0acbc9613207931b1"}
-# Un-patch after h2 v0.2.6 is published
-h2 = { git = "https://github.com/hyperium/h2", rev = "d3b9f1e36aadc1a7a6804e2f8e86d3fe4a244b4f"}
-# Un-patch after hyper v0.13.7 is published
-hyper = { version = "0.13", git = "https://github.com/hyperium/hyper", rev = "9832aef9eeaeff8979354d5de04b8706ff79a233"}
-=======
-tower = { version = "0.3", git = "https://github.com/tower-rs/tower", rev = "8752a3811788e94670c62dc0acbc9613207931b1"}
->>>>>>> d5fe0e6d
+tower = { version = "0.3", git = "https://github.com/tower-rs/tower", rev = "8752a3811788e94670c62dc0acbc9613207931b1"}