pub use linkerd2_app_core::{
    classify::Class,
    errors, handle_time, http_metrics as metrics,
    metric_labels::{ControlLabels, EndpointLabels, RouteLabels},
    metrics::FmtMetrics,
    opencensus, proxy, stack_metrics, telemetry, transport, ControlHttpMetrics, ProxyMetrics,
};
use std::time::{Duration, SystemTime};

pub struct Metrics {
    pub inbound: ProxyMetrics,
    pub outbound: ProxyMetrics,
    pub control: ControlHttpMetrics,
    pub opencensus: opencensus::metrics::Registry,
}

impl Metrics {
    pub fn new(retain_idle: Duration) -> (Self, impl FmtMetrics + Clone + Send + 'static) {
        let process = telemetry::process::Report::new(SystemTime::now());

        let (control, control_report) = {
            let m = metrics::Requests::<ControlLabels, Class>::default();
            let r = m.clone().into_report(retain_idle).with_prefix("control");
            (m, r)
        };

        let (http_endpoint, endpoint_report) = {
            let m = metrics::Requests::<EndpointLabels, Class>::default();
            let r = m.clone().into_report(retain_idle);
            (m, r)
        };

        let (http_route, route_report) = {
            let m = metrics::Requests::<RouteLabels, Class>::default();
            let r = m.clone().into_report(retain_idle).with_prefix("route");
            (m, r)
        };

        let (http_route_retry, retry_report) = {
            let m = metrics::Retries::<RouteLabels>::default();
            let r = m.clone().into_report(retain_idle).with_prefix("route");
            (m, r)
        };

        let (http_route_actual, actual_report) = {
            let m = metrics::Requests::<RouteLabels, Class>::default();
            let r = m
                .clone()
                .into_report(retain_idle)
                .with_prefix("route_actual");
            (m, r)
        };

        let http_errors = errors::Metrics::default();

        let handle_time_report = handle_time::Metrics::new();
        let inbound_handle_time = handle_time_report.inbound();
        let outbound_handle_time = handle_time_report.outbound();

<<<<<<< HEAD
        let stack = stack_metrics::NewLayer::default();
=======
        let stack = stack_metrics::Registry::default();
>>>>>>> f44d2734

        let (transport, transport_report) = transport::metrics::new();

        let (opencensus, opencensus_report) = opencensus::metrics::new();

        let metrics = Metrics {
            inbound: ProxyMetrics {
                http_handle_time: inbound_handle_time,
                http_endpoint: http_endpoint.clone(),
                http_route: http_route.clone(),
                http_route_actual: http_route_actual.clone(),
                http_route_retry: http_route_retry.clone(),
                http_errors: http_errors.inbound(),
                stack: stack.clone(),
                transport: transport.clone(),
            },
            outbound: ProxyMetrics {
                http_handle_time: outbound_handle_time,
                http_endpoint,
                http_route,
                http_route_retry,
                http_route_actual,
                http_errors: http_errors.outbound(),
                stack: stack.clone(),
                transport,
            },
            control,
            opencensus,
        };

        let report = (http_errors.report())
            .and_then(endpoint_report)
            .and_then(route_report)
            .and_then(retry_report)
            .and_then(actual_report)
            .and_then(control_report)
            .and_then(handle_time_report)
            .and_then(transport_report)
            .and_then(opencensus_report)
<<<<<<< HEAD
            .and_then(stack.report())
=======
            .and_then(stack)
>>>>>>> f44d2734
            .and_then(process);

        (metrics, report)
    }
}<|MERGE_RESOLUTION|>--- conflicted
+++ resolved
@@ -57,11 +57,7 @@
         let inbound_handle_time = handle_time_report.inbound();
         let outbound_handle_time = handle_time_report.outbound();
 
-<<<<<<< HEAD
-        let stack = stack_metrics::NewLayer::default();
-=======
         let stack = stack_metrics::Registry::default();
->>>>>>> f44d2734
 
         let (transport, transport_report) = transport::metrics::new();
 
@@ -101,11 +97,7 @@
             .and_then(handle_time_report)
             .and_then(transport_report)
             .and_then(opencensus_report)
-<<<<<<< HEAD
-            .and_then(stack.report())
-=======
             .and_then(stack)
->>>>>>> f44d2734
             .and_then(process);
 
         (metrics, report)
