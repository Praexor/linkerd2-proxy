--- conflicted
+++ resolved
@@ -143,11 +143,7 @@
         .check_new_service::<listen::Addrs, I>()
         // Boxing is necessary purely to limit the link-time overhead of
         // having enormous types.
-<<<<<<< HEAD
-        .box_new()
-=======
         .box_new_service()
->>>>>>> 04431a37
         .into_inner()
 }
 
