--- conflicted
+++ resolved
@@ -7,7 +7,7 @@
     proxy::{
         api_resolve::{Metadata, ProtocolHint},
         http::override_authority::CanOverrideAuthority,
-        http::{self, identity_from_header},
+        http::{self, identity_from_header, Settings},
         identity,
         resolve::map_endpoint::MapEndpoint,
         tap,
@@ -22,27 +22,6 @@
 #[derive(Copy, Clone, Debug)]
 pub struct FromMetadata;
 
-<<<<<<< HEAD
-#[derive(Clone, Debug)]
-pub struct LogicalPerRequest(listen::Addrs);
-
-#[derive(Clone, Debug, PartialEq, Eq, Hash)]
-pub struct Logical {
-    pub dst: Addr,
-    pub orig_target: SocketAddr,
-}
-
-#[derive(Clone, Debug, PartialEq, Eq, Hash)]
-pub struct Concrete {
-    pub dst: Addr,
-    pub logical: Logical,
-}
-
-#[derive(Clone, Debug)]
-pub struct Profile {
-    pub rx: profiles::Receiver,
-    pub logical: Logical,
-=======
 #[derive(Clone, Debug, Eq, PartialEq, Hash)]
 pub struct HttpLogical {
     pub dst: Addr,
@@ -64,20 +43,15 @@
 pub struct Profile {
     pub rx: profiles::Receiver,
     pub logical: HttpLogical,
->>>>>>> 1382e32f
 }
 
 #[derive(Clone, Debug, Eq, PartialEq)]
 pub struct HttpEndpoint {
     pub addr: SocketAddr,
+    pub settings: http::Settings,
     pub identity: tls::PeerIdentity,
     pub metadata: Metadata,
-<<<<<<< HEAD
-    pub concrete: Concrete,
-    pub version: http::Version,
-=======
     pub concrete: HttpConcrete,
->>>>>>> 1382e32f
 }
 
 #[derive(Clone, Debug, Eq, PartialEq)]
@@ -86,23 +60,14 @@
     pub identity: tls::PeerIdentity,
 }
 
-<<<<<<< HEAD
-impl From<(Addr, Profile)> for Concrete {
-=======
 // === impl HttpConrete ===
 
 impl From<(Addr, Profile)> for HttpConcrete {
->>>>>>> 1382e32f
     fn from((dst, Profile { logical, .. }): (Addr, Profile)) -> Self {
         Self { dst, logical }
     }
 }
 
-<<<<<<< HEAD
-// === impl Logical ===
-
-impl std::fmt::Display for Logical {
-=======
 impl AsRef<Addr> for HttpConcrete {
     fn as_ref(&self) -> &Addr {
         &self.dst
@@ -110,53 +75,11 @@
 }
 
 impl std::fmt::Display for HttpConcrete {
->>>>>>> 1382e32f
     fn fmt(&self, f: &mut std::fmt::Formatter<'_>) -> std::fmt::Result {
         self.dst.fmt(f)
     }
 }
 
-<<<<<<< HEAD
-impl http::canonicalize::Target for Logical {
-    fn addr(&self) -> &Addr {
-        &self.dst
-    }
-
-    fn addr_mut(&mut self) -> &mut Addr {
-        &mut self.dst
-    }
-}
-
-impl<'t> From<&'t Logical> for http::header::HeaderValue {
-    fn from(target: &'t Logical) -> Self {
-        http::header::HeaderValue::from_str(&target.dst.to_string())
-            .expect("addr must be a valid header")
-    }
-}
-
-impl AsRef<Addr> for Logical {
-    fn as_ref(&self) -> &Addr {
-        &self.dst
-    }
-}
-
-// === impl HttpEndpoint ===
-
-// impl HttpEndpoint {
-//     pub fn can_use_orig_proto(&self) -> bool {
-//         if let ProtocolHint::Unknown = self.metadata.protocol_hint() {
-//             return false;
-//         }
-//         // Look at the original settings, ignoring any authority overrides.
-//         match self.settings {
-//             http::Settings::Http2 => false,
-//             http::Settings::Http1 {
-//                 wants_h1_upgrade, ..
-//             } => !wants_h1_upgrade,
-//         }
-//     }
-// }
-=======
 impl From<HttpLogical> for HttpConcrete {
     fn from(logical: HttpLogical) -> Self {
         Self {
@@ -236,18 +159,12 @@
         }
     }
 }
->>>>>>> 1382e32f
 
 impl std::hash::Hash for HttpEndpoint {
     fn hash<H: std::hash::Hasher>(&self, state: &mut H) {
         self.addr.hash(state);
         self.identity.hash(state);
-<<<<<<< HEAD
-        self.version.hash(state);
-        // Ignore metadata.
-=======
         self.settings.hash(state);
->>>>>>> 1382e32f
     }
 }
 
@@ -263,11 +180,6 @@
     }
 }
 
-<<<<<<< HEAD
-impl AsRef<http::Version> for HttpEndpoint {
-    fn as_ref(&self) -> &http::Version {
-        &self.version
-=======
 impl AsRef<http::Settings> for HttpEndpoint {
     fn as_ref(&self) -> &http::Settings {
         &self.settings
@@ -284,7 +196,6 @@
             return Some(self.concrete.logical.dst.to_http_authority());
         }
         None
->>>>>>> 1382e32f
     }
 }
 
@@ -326,15 +237,6 @@
     }
 }
 
-<<<<<<< HEAD
-impl MapEndpoint<Concrete, Metadata> for FromMetadata {
-    type Out = HttpEndpoint;
-
-    fn map_endpoint(&self, concrete: &Concrete, addr: SocketAddr, metadata: Metadata) -> Self::Out {
-        tracing::trace!(service = ?concrete, %addr, ?metadata, "Resolved endpoint");
-        let identity = metadata
-            .identity()
-=======
 impl MapEndpoint<HttpConcrete, Metadata> for FromMetadata {
     type Out = HttpEndpoint;
 
@@ -350,25 +252,12 @@
             .require_identity
             .as_ref()
             .or_else(|| metadata.identity())
->>>>>>> 1382e32f
             .cloned()
             .map(Conditional::Some)
             .unwrap_or_else(|| {
                 Conditional::None(tls::ReasonForNoPeerName::NotProvidedByServiceDiscovery.into())
             });
 
-<<<<<<< HEAD
-        HttpEndpoint {
-            addr,
-            identity,
-            metadata,
-            concrete: concrete.clone(),
-            // TOOD use dtect version from Concrete.
-            version: if metadata.protocol_hint() == ProtocolHint::Http2 {
-                http::Version::H2
-            } else {
-                http::Version::Http1
-=======
         let settings = match concrete.logical.settings {
             Settings::Http1 {
                 keep_alive,
@@ -379,7 +268,6 @@
                 wants_h1_upgrade,
                 // Always use absolute form when an onverride is present.
                 was_absolute_form: metadata.authority_override().is_some() || was_absolute_form,
->>>>>>> 1382e32f
             },
             settings => settings,
         };
@@ -456,11 +344,7 @@
 }
 
 impl<B> router::Recognize<http::Request<B>> for LogicalPerRequest {
-<<<<<<< HEAD
-    type Key = Logical;
-=======
     type Key = HttpLogical;
->>>>>>> 1382e32f
 
     fn recognize(&self, req: &http::Request<B>) -> Self::Key {
         use linkerd2_app_core::{
@@ -490,12 +374,6 @@
                 addr.into()
             });
 
-<<<<<<< HEAD
-        tracing::debug!(headers = ?req.headers(), uri = %req.uri(), dst = %dst, "Logical target");
-        Logical {
-            dst,
-            orig_target: self.0.target_addr(),
-=======
         let settings = http::Settings::from_request(req);
 
         tracing::debug!(headers = ?req.headers(), uri = %req.uri(), dst = %dst, http.settings = ?settings, "Setting target for request");
@@ -507,7 +385,6 @@
             orig_dst: self.0.target_addr(),
             settings,
             require_identity,
->>>>>>> 1382e32f
         }
     }
 }
@@ -522,13 +399,8 @@
 
 // === impl Profile ===
 
-<<<<<<< HEAD
-impl From<(profiles::Receiver, Logical)> for Profile {
-    fn from((rx, logical): (profiles::Receiver, Logical)) -> Self {
-=======
 impl From<(profiles::Receiver, HttpLogical)> for Profile {
     fn from((rx, logical): (profiles::Receiver, HttpLogical)) -> Self {
->>>>>>> 1382e32f
         Self { rx, logical }
     }
 }
@@ -545,11 +417,7 @@
     }
 }
 
-<<<<<<< HEAD
-impl From<Profile> for Logical {
-=======
 impl From<Profile> for HttpLogical {
->>>>>>> 1382e32f
     fn from(Profile { logical, .. }: Profile) -> Self {
         logical
     }
