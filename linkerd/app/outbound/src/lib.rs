--- conflicted
+++ resolved
@@ -219,7 +219,6 @@
 
             // Caches clients that bypass discovery/balancing.
             //
-<<<<<<< HEAD
             // This is effectively the same as the endpoint stack; but the
             // client layer captures the requst body type (via PhantomData), so
             // the stack cannot be shared directly.
@@ -238,47 +237,6 @@
                     inner: t.inner.inner,
                 })
                 .check_service::<Concrete<HttpEndpoint>>();
-=======
-            // 1. Adds the `CANONICAL_DST_HEADER` from the `DstAddr`.
-            // 2. Determines the profile of the destination and applies
-            //    per-route policy.
-            // 3. Creates a load balancer , configured by resolving the
-            //   `DstAddr` with a resolver.
-            let dst_stack = {
-                // A per-`dst::Route` layer that uses profile data to configure
-                // a per-route layer.
-                //
-                // 1. The `classify` module installs a `classify::Response`
-                //    extension into each request so that all lower metrics
-                //    implementations can use the route-specific configuration.
-                // 2. A timeout is optionally enabled if the target `dst::Route`
-                //    specifies a timeout. This goes before `retry` to cap
-                //    retries.
-                // 3. Retries are optionally enabled depending on if the route
-                //    is retryable.
-                let dst_route_layer = svc::layers()
-                    .push(http::insert::target::layer())
-                    .push(metrics.http_route_actual.into_layer::<classify::Response>())
-                    .push(retry::layer(metrics.http_route_retry))
-                    .push(http::MakeTimeoutLayer::default())
-                    .push(metrics.http_route.into_layer::<classify::Response>())
-                    .push(classify::Layer::new())
-                    .push_into_new_service()
-                    .push_on_response(
-                        svc::layers().push_buffer(buffer.max_in_flight, DispatchDeadline::extract),
-                    );
-
-                distributor
-                    .check_service::<DstAddr>()
-                    .into_new_service()
-                    .push_on_response(
-                        svc::layers().push_buffer(buffer.max_in_flight, DispatchDeadline::extract),
-                    )
-                    .check_new_service::<DstAddr>()
-                    .push(profiles::router::layer(profiles_client, dst_route_layer))
-                    .push(http::header_from_target::layer(CANONICAL_DST_HEADER))
-            };
->>>>>>> b4b81ba1
 
             let http_concrete = http_balancer_cache
                 .push_map_target(|c: Concrete<HttpEndpoint>| c.map(|l| l.map(|e| e.settings)))
@@ -299,7 +257,7 @@
                 .push(retry::layer(metrics.http_route_retry))
                 .check_new_clone_service::<dst::Route>()
                 // Sets an optional request timeout.
-                .push(http::timeout::layer())
+                .push(http::MakeTimeoutLayer::default())
                 .check_new_clone_service::<dst::Route>()
                 // Records per-route metrics.
                 .push(metrics.http_route.into_layer::<classify::Response>())
