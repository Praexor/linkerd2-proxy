//! Configures and runs the outbound proxy.
//!
//! The outound proxy is responsible for routing traffic from the local
//! application to external network endpoints.

#![deny(warnings, rust_2018_idioms)]

<<<<<<< HEAD
pub use self::endpoint::{HttpConcrete, HttpEndpoint, HttpLogical, TcpEndpoint};
=======
use self::allow_discovery::AllowProfile;
pub use self::endpoint::{HttpConcrete, HttpEndpoint, HttpLogical, LogicalPerRequest, TcpEndpoint};
>>>>>>> a5e0b296
use futures::future;
use linkerd2_app_core::{
    classify,
    config::{ProxyConfig, ServerConfig},
    drain, errors, metric_labels,
    opencensus::proto::trace::v1 as oc,
    profiles,
    proxy::{
        self, core::resolve::Resolve, discover, http, identity, resolve::map_endpoint, tap, tcp,
    },
    reconnect, retry,
    spans::SpanConverter,
    svc::{self},
    transport::{self, listen, tls},
<<<<<<< HEAD
    Addr, Conditional, Error, ProxyMetrics, TraceContextLayer, CANONICAL_DST_HEADER,
    DST_OVERRIDE_HEADER, L5D_REQUIRE_ID,
=======
    Addr, AddrMatch, Conditional, Error, ProxyMetrics, StackMetrics, TraceContextLayer,
    CANONICAL_DST_HEADER, DST_OVERRIDE_HEADER, L5D_REQUIRE_ID,
>>>>>>> a5e0b296
};
use std::{collections::HashMap, time::Duration};
use tokio::sync::mpsc;
use tracing::{debug_span, info_span};

mod allow_discovery;
pub mod endpoint;
mod prevent_loop;
mod require_identity_on_endpoint;
#[cfg(test)]
mod tests;

use self::prevent_loop::PreventLoop;
use self::require_identity_on_endpoint::MakeRequireIdentityLayer;

const EWMA_DEFAULT_RTT: Duration = Duration::from_millis(30);
const EWMA_DECAY: Duration = Duration::from_secs(10);

#[derive(Clone, Debug)]
pub struct Config {
    pub proxy: ProxyConfig,
    pub canonicalize_timeout: Duration,
    pub allow_discovery: AddrMatch,
}

impl Config {
    pub fn build_tcp_connect(
        &self,
        prevent_loop: impl Into<PreventLoop>,
        local_identity: tls::Conditional<identity::Local>,
        metrics: &ProxyMetrics,
    ) -> impl tower::Service<
        TcpEndpoint,
        Error = Error,
        Future = impl future::Future + Send,
        Response = impl tokio::io::AsyncRead + tokio::io::AsyncWrite + Unpin + Send + 'static,
    > + tower::Service<
        HttpEndpoint,
        Error = Error,
        Future = impl future::Future + Send,
        Response = impl tokio::io::AsyncRead + tokio::io::AsyncWrite + Unpin + Send + 'static,
    > + Unpin
           + Clone
           + Send {
        // Establishes connections to remote peers (for both TCP
        // forwarding and HTTP proxying).
        svc::connect(self.proxy.connect.keepalive)
            // Initiates mTLS if the target is configured with identity.
            .push(tls::client::ConnectLayer::new(local_identity))
            // Limits the time we wait for a connection to be established.
            .push_timeout(self.proxy.connect.timeout)
            .push(metrics.transport.layer_connect(TransportLabels))
            .push_request_filter(prevent_loop.into())
            .into_inner()
    }

    /// Constructs a TCP load balancer.
    pub fn build_tcp_balance<C, E, I>(
        &self,
        connect: C,
        resolve: E,
    ) -> impl svc::NewService<
        endpoint::TcpLogical,
        Service = impl tower::Service<
            I,
            Response = (),
            Future = impl Unpin + Send + 'static,
            Error = impl Into<Error>,
        > + Unpin
                      + Send
                      + 'static,
    > + Clone
           + Unpin
           + Send
           + 'static
    where
        C: tower::Service<TcpEndpoint, Error = Error> + Unpin + Clone + Send + Sync + 'static,
        C::Response: tokio::io::AsyncRead + tokio::io::AsyncWrite + Unpin + Send + 'static,
        C::Future: Unpin + Send,
        E: Resolve<endpoint::TcpLogical, Endpoint = proxy::api_resolve::Metadata>
            + Unpin
            + Clone
            + Send
            + 'static,
        E::Future: Unpin + Send,
        E::Resolution: Unpin + Send,
        I: tokio::io::AsyncRead + tokio::io::AsyncWrite + std::fmt::Debug + Unpin + Send + 'static,
    {
        svc::stack(connect)
            .push_make_thunk()
            .instrument(|t: &TcpEndpoint| info_span!("endpoint", peer.addr = %t.addr, peer.id = ?t.identity))
            .check_make_service::<TcpEndpoint, ()>()
            .push(discover::resolve(map_endpoint::Resolve::new(
                endpoint::FromMetadata,
                resolve,
            )))
            .push(discover::buffer(1_000, self.proxy.cache_max_idle_age))
            .push_on_response(
                svc::layers()
                    .push(tcp::balance::layer(EWMA_DEFAULT_RTT, EWMA_DECAY))
                    .push(svc::layer::mk(tcp::Forward::new))
            )
            .into_new_service()
            .check_new_service::<endpoint::TcpLogical, I>()
    }

    pub fn build_http_endpoint<B, C>(
        &self,
        tcp_connect: C,
        tap_layer: tap::Layer,
        metrics: ProxyMetrics,
        span_sink: Option<mpsc::Sender<oc::Span>>,
    ) -> impl svc::NewService<
        HttpEndpoint,
        Service = impl tower::Service<
            http::Request<B>,
            Response = http::Response<http::boxed::Payload>,
            Error = Error,
            Future = impl Send,
        > + Send,
    > + Clone
           + Send
    where
        B: http::HttpBody<Error = Error> + std::fmt::Debug + Default + Send + 'static,
        B::Data: Send + 'static,
        C: tower::Service<HttpEndpoint, Error = Error> + Unpin + Clone + Send + Sync + 'static,
        C::Response: tokio::io::AsyncRead + tokio::io::AsyncWrite + Unpin + Send + 'static,
        C::Future: Unpin + Send,
    {
        // Registers the stack with Tap, Metrics, and OpenCensus tracing
        // export.
        let observability = svc::layers()
            .push(tap_layer.clone())
            .push(metrics.http_endpoint.into_layer::<classify::Response>())
            .push_on_response(TraceContextLayer::new(
                span_sink
                    .clone()
                    .map(|sink| SpanConverter::client(sink, trace_labels())),
            ));

        // Checks the headers to validate that a client-specified required
        // identity matches the configured identity.
        let identity_headers = svc::layers()
            .push_on_response(http::strip_header::request::layer(L5D_REQUIRE_ID))
            .push(MakeRequireIdentityLayer::new());

        svc::stack(tcp_connect)
            // Initiates an HTTP client on the underlying transport. Prior-knowledge HTTP/2
            // is typically used (i.e. when communicating with other proxies); though
            // HTTP/1.x fallback is supported as needed.
            .push(http::client::layer(self.proxy.connect.h2_settings))
            // Re-establishes a connection when the client fails.
            .push(reconnect::layer({
                let backoff = self.proxy.connect.backoff.clone();
                move |e: Error| {
                    if is_loop(&*e) {
                        Err(e)
                    } else {
                        Ok(backoff.stream())
                    }
                }
            }))
            .check_new::<HttpEndpoint>()
            .push(observability.clone())
            .push(identity_headers.clone())
            .push(http::override_authority::Layer::new(vec![
                ::http::header::HOST.as_str(),
                CANONICAL_DST_HEADER,
            ]))
            .push_on_response(svc::layers().box_http_response())
            .check_new::<HttpEndpoint>()
            .instrument(|e: &HttpEndpoint| info_span!("endpoint", peer.addr = %e.addr))
            .into_inner()
    }

    pub fn build_http_router<B, E, S, R>(
        &self,
        endpoint: E,
        resolve: R,
        metrics: ProxyMetrics,
    ) -> impl svc::NewService<
        HttpLogical,
        Service = impl tower::Service<
            http::Request<B>,
            Response = http::Response<http::boxed::Payload>,
            Error = Error,
            Future = impl Send,
        > + Send,
    > + Unpin
           + Clone
           + Send
    where
        B: http::HttpBody<Error = Error> + std::fmt::Debug + Default + Send + 'static,
        B::Data: Send + 'static,
        E: svc::NewService<HttpEndpoint, Service = S> + Clone + Send + Sync + Unpin + 'static,
        S: tower::Service<
                http::Request<http::boxed::Payload>,
                Response = http::Response<http::boxed::Payload>,
                Error = Error,
            > + Send
            + 'static,
        S::Future: Send,
        R: Resolve<HttpConcrete, Endpoint = proxy::api_resolve::Metadata>
            + Unpin
            + Clone
            + Send
            + 'static,
        R::Future: Unpin + Send,
        R::Resolution: Unpin + Send,
<<<<<<< HEAD
=======
        P: profiles::GetProfile<Addr> + Unpin + Clone + Send + 'static,
        P::Future: Unpin + Send,
        P::Error: Send,
>>>>>>> a5e0b296
    {
        let ProxyConfig {
            buffer_capacity,
            cache_max_idle_age,
            dispatch_timeout,
            ..
        } = self.proxy.clone();
        let allow_discovery = self.allow_discovery.clone();

        svc::stack(endpoint)
            .check_new_service::<HttpEndpoint, http::Request<http::boxed::Payload>>()
            .push_on_response(
                svc::layers()
                    .push(svc::layer::mk(svc::SpawnReady::new))
                    .push(metrics.stack.layer(stack_labels("balance.endpoint")))
                    .box_http_request(),
            )
            .check_new_service::<HttpEndpoint, http::Request<_>>()
            .push(discover::resolve(map_endpoint::Resolve::new(
                endpoint::FromMetadata,
                resolve,
            )))
            .push(discover::buffer(1_000, cache_max_idle_age))
            .check_service::<HttpConcrete>()
            .push_on_response(
                svc::layers()
                    .push(http::balance::layer(EWMA_DEFAULT_RTT, EWMA_DECAY))
                    .push(svc::layer::mk(svc::SpawnReady::new))
                    // If the balancer has been empty/unavailable for 10s, eagerly fail
                    // requests.
                    .push_failfast(dispatch_timeout)
                    .push(metrics.stack.layer(stack_labels("concrete"))),
            )
            .into_new_service()
            .check_new_service::<HttpConcrete, http::Request<_>>()
            .instrument(|c: &HttpConcrete| match c.resolve.as_ref() {
                None => info_span!("concrete"),
                Some(addr) => info_span!("concrete", %addr),
            })
            .check_new_service::<HttpConcrete, http::Request<_>>()
            // The concrete address is only set when the profile could be
            // resolved. Endpoint resolution is skipped when there is no
            // concrete address.
            .push_map_target(HttpConcrete::from)
            .check_new_service::<(Option<Addr>, HttpLogical), http::Request<_>>()
            .push(profiles::split::layer())
            .check_new_service::<HttpLogical, http::Request<_>>()
            // Drives concrete stacks to readiness and makes the split
            // cloneable, as required by the retry middleware.
            .push_on_response(
                svc::layers()
                    .push_failfast(dispatch_timeout)
                    .push_spawn_buffer(buffer_capacity),
            )
            .check_new_service::<HttpLogical, http::Request<_>>()
            .push(profiles::http::route_request::layer(
                svc::proxies()
                    .push(metrics.http_route_actual.into_layer::<classify::Response>())
                    // Sets an optional retry policy.
                    .push(retry::layer(metrics.http_route_retry))
                    // Sets an optional request timeout.
                    .push(http::MakeTimeoutLayer::default())
                    // Records per-route metrics.
                    .push(metrics.http_route.into_layer::<classify::Response>())
                    // Sets the per-route response classifier as a request
                    // extension.
                    .push(classify::Layer::new())
                    .push_map_target(endpoint::route)
                    .into_inner(),
            ))
<<<<<<< HEAD
=======
            .check_new_service::<endpoint::Profile, http::Request<_>>()
            .push_map_target(endpoint::Profile::from)
            // Discovers the service profile from the control plane and passes
            // it to inner stack to build the router and traffic split.
            .push(profiles::discover::layer(
                profiles_client,
                AllowProfile(allow_discovery),
            ))
>>>>>>> a5e0b296
            .check_new_service::<HttpLogical, http::Request<_>>()
            .push(http::header_from_target::layer(CANONICAL_DST_HEADER))
            .push_on_response(
                svc::layers()
                    // Strips headers that may be set by this proxy.
                    .push(http::strip_header::request::layer(DST_OVERRIDE_HEADER))
                    .push(svc::layers().box_http_response()),
            )
            .instrument(|l: &HttpLogical| info_span!("logical", dst = %l.addr()))
            .check_new_service::<HttpLogical, http::Request<_>>()
            .into_inner()
    }

    pub fn build_server<E, P, C, H, S, I>(
        self,
        profiles: P,
        endpoints: E,
        tcp_connect: C,
        http_router: H,
        metrics: ProxyMetrics,
        span_sink: Option<mpsc::Sender<oc::Span>>,
        drain: drain::Watch,
    ) -> impl svc::NewService<
        listen::Addrs,
        Service = impl tower::Service<
            I,
            Response = (),
            Error = impl Into<Error>,
            Future = impl Send + 'static,
        > + Send
                      + 'static,
    > + Send
           + 'static
    where
        I: tokio::io::AsyncRead + tokio::io::AsyncWrite + std::fmt::Debug + Unpin + Send + 'static,
        E: Resolve<endpoint::TcpLogical, Endpoint = proxy::api_resolve::Metadata>
            + Unpin
            + Clone
            + Send
            + 'static,
        E::Future: Unpin + Send,
        E::Resolution: Unpin + Send,
        C: tower::Service<TcpEndpoint, Error = Error> + Unpin + Clone + Send + Sync + 'static,
        C::Response: tokio::io::AsyncRead + tokio::io::AsyncWrite + Unpin + Send + 'static,
        C::Future: Unpin + Send,
        H: svc::NewService<HttpLogical, Service = S> + Unpin + Send + Clone + 'static,
        S: tower::Service<
                http::Request<http::boxed::Payload>,
                Response = http::Response<http::boxed::Payload>,
                Error = Error,
            > + Send
            + 'static,
        S::Future: Send,
        P: profiles::GetProfile<endpoint::TcpAccept> + Unpin + Clone + Send + 'static,
        P::Future: Unpin + Send,
        P::Error: Send,
    {
        let ProxyConfig {
            server: ServerConfig { h2_settings, .. },
            disable_protocol_detection_for_ports: ref skip_detect,
            dispatch_timeout,
            max_in_flight_requests,
            detect_protocol_timeout,
            cache_max_idle_age,
            buffer_capacity,
            ..
        } = self.proxy;

        let http_server = svc::stack(http_router)
            .check_new_service::<endpoint::HttpLogical, http::Request<_>>()
            .push_on_response(
                svc::layers()
                    .box_http_request()
                    // Limits the number of in-flight requests.
                    .push_concurrency_limit(max_in_flight_requests)
                    // Eagerly fail requests when the proxy is out of capacity for a
                    // dispatch_timeout.
                    .push_failfast(dispatch_timeout)
                    .push(metrics.http_errors.clone())
                    // Synthesizes responses for proxy errors.
                    .push(errors::layer())
                    // Initiates OpenCensus tracing.
                    .push(TraceContextLayer::new(span_sink.clone().map(|span_sink| {
                        SpanConverter::server(span_sink, trace_labels())
                    })))
                    .push(metrics.stack.layer(stack_labels("source")))
                    .push_failfast(dispatch_timeout)
                    .push_spawn_buffer(buffer_capacity)
                    .box_http_response(),
            )
            .check_new_service::<endpoint::HttpLogical, http::Request<_>>()
            .push(svc::layer::mk(http::normalize_uri::MakeNormalizeUri::new))
            .instrument(|l: &endpoint::HttpLogical| info_span!("http", v = %l.version))
            .push_map_target(endpoint::HttpLogical::from)
            .check_new_service::<(http::Version, endpoint::TcpLogical), http::Request<_>>()
            .into_inner();

        // Load balances TCP streams that cannot be decoded as HTTP.
        let tcp_balance = svc::stack(self.build_tcp_balance(tcp_connect.clone(), endpoints))
            .push_on_response(
                svc::layers()
                    .push_failfast(dispatch_timeout)
                    .push_spawn_buffer_with_idle_timeout(buffer_capacity, cache_max_idle_age),
            )
            .instrument(|_: &_| info_span!("tcp"))
            .check_new_service::<endpoint::TcpLogical, transport::io::PrefixedIo<transport::metrics::SensorIo<I>>>()
            .into_inner();

        let http = svc::stack(http::DetectHttp::new(
            h2_settings,
            http_server,
            tcp_balance,
            drain.clone(),
        ))
        .check_new_service::<
            endpoint::TcpLogical,
            transport::io::PrefixedIo<transport::metrics::SensorIo<I>>,
        >()
        .push_on_response(transport::Prefix::layer(
            http::Version::DETECT_BUFFER_CAPACITY,
            detect_protocol_timeout,
        ))
        .check_new_service::<endpoint::TcpLogical, transport::metrics::SensorIo<I>>()
        .into_inner();

        let tcp = svc::stack(tcp_connect)
            .push_make_thunk()
            .push_on_response(svc::layer::mk(tcp::Forward::new))
            .instrument(|_: &TcpEndpoint| debug_span!("tcp.forward"))
            .check_new_service::<TcpEndpoint, transport::metrics::SensorIo<I>>()
            .push_map_target(TcpEndpoint::from)
            .into_inner();

        svc::stack(svc::stack::MakeSwitch::new(skip_detect.clone(), http, tcp))
            .check_new_service::<endpoint::TcpLogical, transport::metrics::SensorIo<I>>()
            .push_map_target(endpoint::TcpLogical::from)
            .push(profiles::discover::layer(profiles))
            .check_new_service::<endpoint::TcpAccept, transport::metrics::SensorIo<I>>()
            .cache(
                svc::layers().push_on_response(
                    svc::layers()
                        .push_failfast(dispatch_timeout)
                        .push_spawn_buffer_with_idle_timeout(buffer_capacity, cache_max_idle_age),
                ),
            )
            .check_new_service::<endpoint::TcpAccept, transport::metrics::SensorIo<I>>()
            .push_map_target(endpoint::TcpAccept::from)
            .push(metrics.transport.layer_accept(TransportLabels))
            .check_new_service::<listen::Addrs, I>()
            .into_inner()
    }
}

fn stack_labels(name: &'static str) -> metric_labels::StackLabels {
    metric_labels::StackLabels::outbound(name)
}

#[derive(Copy, Clone, Debug)]
struct TransportLabels;

impl transport::metrics::TransportLabels<HttpEndpoint> for TransportLabels {
    type Labels = transport::labels::Key;

    fn transport_labels(&self, endpoint: &HttpEndpoint) -> Self::Labels {
        transport::labels::Key::Connect(endpoint.clone().into())
    }
}

impl transport::metrics::TransportLabels<TcpEndpoint> for TransportLabels {
    type Labels = transport::labels::Key;

    fn transport_labels(&self, endpoint: &TcpEndpoint) -> Self::Labels {
        transport::labels::Key::Connect(endpoint.clone().into())
    }
}

impl transport::metrics::TransportLabels<listen::Addrs> for TransportLabels {
    type Labels = transport::labels::Key;

    fn transport_labels(&self, _: &listen::Addrs) -> Self::Labels {
        const NO_TLS: tls::Conditional<identity::Name> =
            Conditional::None(tls::ReasonForNoPeerName::Loopback);
        transport::labels::Key::accept(transport::labels::Direction::Out, NO_TLS.into())
    }
}

pub fn trace_labels() -> HashMap<String, String> {
    let mut l = HashMap::new();
    l.insert("direction".to_string(), "outbound".to_string());
    l
}

fn is_loop(err: &(dyn std::error::Error + 'static)) -> bool {
    err.is::<prevent_loop::LoopPrevented>() || err.source().map(is_loop).unwrap_or(false)
}<|MERGE_RESOLUTION|>--- conflicted
+++ resolved
@@ -5,12 +5,8 @@
 
 #![deny(warnings, rust_2018_idioms)]
 
-<<<<<<< HEAD
+use self::allow_discovery::AllowProfile;
 pub use self::endpoint::{HttpConcrete, HttpEndpoint, HttpLogical, TcpEndpoint};
-=======
-use self::allow_discovery::AllowProfile;
-pub use self::endpoint::{HttpConcrete, HttpEndpoint, HttpLogical, LogicalPerRequest, TcpEndpoint};
->>>>>>> a5e0b296
 use futures::future;
 use linkerd2_app_core::{
     classify,
@@ -25,15 +21,10 @@
     spans::SpanConverter,
     svc::{self},
     transport::{self, listen, tls},
-<<<<<<< HEAD
-    Addr, Conditional, Error, ProxyMetrics, TraceContextLayer, CANONICAL_DST_HEADER,
+    Addr, Conditional, Error, IpMatch, ProxyMetrics, TraceContextLayer, CANONICAL_DST_HEADER,
     DST_OVERRIDE_HEADER, L5D_REQUIRE_ID,
-=======
-    Addr, AddrMatch, Conditional, Error, ProxyMetrics, StackMetrics, TraceContextLayer,
-    CANONICAL_DST_HEADER, DST_OVERRIDE_HEADER, L5D_REQUIRE_ID,
->>>>>>> a5e0b296
 };
-use std::{collections::HashMap, time::Duration};
+use std::{collections::HashMap, net::SocketAddr, time::Duration};
 use tokio::sync::mpsc;
 use tracing::{debug_span, info_span};
 
@@ -54,7 +45,7 @@
 pub struct Config {
     pub proxy: ProxyConfig,
     pub canonicalize_timeout: Duration,
-    pub allow_discovery: AddrMatch,
+    pub allow_discovery: IpMatch,
 }
 
 impl Config {
@@ -241,12 +232,6 @@
             + 'static,
         R::Future: Unpin + Send,
         R::Resolution: Unpin + Send,
-<<<<<<< HEAD
-=======
-        P: profiles::GetProfile<Addr> + Unpin + Clone + Send + 'static,
-        P::Future: Unpin + Send,
-        P::Error: Send,
->>>>>>> a5e0b296
     {
         let ProxyConfig {
             buffer_capacity,
@@ -254,7 +239,6 @@
             dispatch_timeout,
             ..
         } = self.proxy.clone();
-        let allow_discovery = self.allow_discovery.clone();
 
         svc::stack(endpoint)
             .check_new_service::<HttpEndpoint, http::Request<http::boxed::Payload>>()
@@ -317,17 +301,6 @@
                     .push_map_target(endpoint::route)
                     .into_inner(),
             ))
-<<<<<<< HEAD
-=======
-            .check_new_service::<endpoint::Profile, http::Request<_>>()
-            .push_map_target(endpoint::Profile::from)
-            // Discovers the service profile from the control plane and passes
-            // it to inner stack to build the router and traffic split.
-            .push(profiles::discover::layer(
-                profiles_client,
-                AllowProfile(allow_discovery),
-            ))
->>>>>>> a5e0b296
             .check_new_service::<HttpLogical, http::Request<_>>()
             .push(http::header_from_target::layer(CANONICAL_DST_HEADER))
             .push_on_response(
@@ -381,7 +354,7 @@
             > + Send
             + 'static,
         S::Future: Send,
-        P: profiles::GetProfile<endpoint::TcpAccept> + Unpin + Clone + Send + 'static,
+        P: profiles::GetProfile<SocketAddr> + Unpin + Clone + Send + 'static,
         P::Future: Unpin + Send,
         P::Error: Send,
     {
@@ -464,7 +437,10 @@
         svc::stack(svc::stack::MakeSwitch::new(skip_detect.clone(), http, tcp))
             .check_new_service::<endpoint::TcpLogical, transport::metrics::SensorIo<I>>()
             .push_map_target(endpoint::TcpLogical::from)
-            .push(profiles::discover::layer(profiles))
+            .push(profiles::discover::layer(
+                profiles,
+                AllowProfile(self.allow_discovery),
+            ))
             .check_new_service::<endpoint::TcpAccept, transport::metrics::SensorIo<I>>()
             .cache(
                 svc::layers().push_on_response(
