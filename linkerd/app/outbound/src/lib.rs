--- conflicted
+++ resolved
@@ -21,11 +21,7 @@
     },
     reconnect, retry, router, serve,
     spans::SpanConverter,
-<<<<<<< HEAD
-    svc, trace_context,
-=======
     svc,
->>>>>>> b85097ce
     transport::{self, connect, tls, OrigDstAddr, SysOrigDstAddr},
     Addr, Conditional, DispatchDeadline, Error, ProxyMetrics, TraceContextLayer,
     CANONICAL_DST_HEADER, DST_OVERRIDE_HEADER, L5D_CLIENT_ID, L5D_REMOTE_IP, L5D_REQUIRE_ID,
@@ -356,11 +352,7 @@
                 .instrument(
                     |src: &tls::accept::Meta| info_span!("source", target.addr = %src.addrs.target_addr()),
                 )
-<<<<<<< HEAD
-                .push(trace_context::layer(span_sink.map(|span_sink| {
-=======
                 .push_on_response(TraceContextLayer::new(span_sink.map(|span_sink| {
->>>>>>> b85097ce
                     SpanConverter::server(span_sink, trace_labels())
                 })))
                 .push(metrics.http_handle_time.layer());
