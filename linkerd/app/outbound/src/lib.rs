--- conflicted
+++ resolved
@@ -5,13 +5,8 @@
 
 #![deny(warnings, rust_2018_idioms)]
 
-<<<<<<< HEAD
 use self::allow_discovery::{AllowHttpResolve, AllowProfile, AllowTcpResolve};
 pub use self::endpoint::{HttpConcrete, HttpEndpoint, HttpLogical, TcpEndpoint};
-=======
-use self::allow_discovery::*;
-pub use self::endpoint::{HttpConcrete, HttpEndpoint, HttpLogical, LogicalPerRequest, TcpEndpoint};
->>>>>>> 2bb66efd
 use futures::future;
 use linkerd2_app_core::{
     classify,
@@ -19,13 +14,8 @@
     drain, errors, metric_labels,
     opencensus::proto::trace::v1 as oc,
     profiles,
-<<<<<<< HEAD
     proxy::{self, api_resolve::Metadata, core::resolve::Resolve, http, identity, tap, tcp},
     reconnect, retry,
-=======
-    proxy::{api_resolve::Metadata, core::resolve::Resolve, http, identity, tap, tcp},
-    reconnect, retry, router,
->>>>>>> 2bb66efd
     spans::SpanConverter,
     svc::{self},
     transport::{self, listen, tls},
@@ -111,35 +101,17 @@
         C: tower::Service<TcpEndpoint, Error = Error> + Unpin + Clone + Send + Sync + 'static,
         C::Response: tokio::io::AsyncRead + tokio::io::AsyncWrite + Unpin + Send + 'static,
         C::Future: Unpin + Send,
-<<<<<<< HEAD
         R: Resolve<SocketAddr, Endpoint = Metadata, Error = Error> + Unpin + Clone + Send + 'static,
         R::Future: Unpin + Send,
         R::Resolution: Unpin + Send,
         I: tokio::io::AsyncRead + tokio::io::AsyncWrite + std::fmt::Debug + Unpin + Send + 'static,
     {
-        let allow = AllowTcpResolve(self.allow_discovery.clone());
-=======
-        E: Resolve<net::SocketAddr, Endpoint = Metadata, Error = Error>
-            + Unpin
-            + Clone
-            + Send
-            + 'static,
-        E::Future: Unpin + Send,
-        E::Resolution: Unpin + Send,
-        I: tokio::io::AsyncRead + tokio::io::AsyncWrite + std::fmt::Debug + Unpin + Send + 'static,
-    {
->>>>>>> 2bb66efd
-        let watchdog = self.proxy.cache_max_idle_age * 2;
         svc::stack(connect)
             .push_make_thunk()
             .check_make_service::<TcpEndpoint, ()>()
             .instrument(|t: &TcpEndpoint| info_span!("endpoint", peer.addr = %t.addr, peer.id = ?t.identity))
             .check_make_service::<TcpEndpoint, ()>()
-<<<<<<< HEAD
-            .push(svc::layer::mk(|endpoint| resolve::new(allow.clone(), resolve.clone(), endpoint, watchdog)))
-=======
-            .push(resolve::layer(AllowTcpResolve(self.allow_discovery.clone()), resolve.clone(), watchdog))
->>>>>>> 2bb66efd
+            .push(resolve::layer(AllowTcpResolve(self.allow_discovery.clone()), resolve, self.proxy.cache_max_idle_age * 2))
             .push_on_response(
                 svc::layers()
                     .push(tcp::balance::layer(EWMA_DEFAULT_RTT, EWMA_DECAY))
@@ -256,10 +228,6 @@
             dispatch_timeout,
             ..
         } = self.proxy.clone();
-<<<<<<< HEAD
-=======
-        let allow_discovery = self.allow_discovery.clone();
->>>>>>> 2bb66efd
         let watchdog = cache_max_idle_age * 2;
 
         svc::stack(endpoint)
@@ -271,13 +239,7 @@
                     .box_http_request(),
             )
             .check_new_service::<HttpEndpoint, http::Request<_>>()
-<<<<<<< HEAD
-            .push(svc::layer::mk(|endpoint| {
-                resolve::new(AllowHttpResolve, resolve.clone(), endpoint, watchdog)
-            }))
-=======
             .push(resolve::layer(AllowHttpResolve, resolve, watchdog))
->>>>>>> 2bb66efd
             .check_service::<HttpConcrete>()
             .push_on_response(
                 svc::layers()
@@ -360,18 +322,7 @@
            + 'static
     where
         I: tokio::io::AsyncRead + tokio::io::AsyncWrite + std::fmt::Debug + Unpin + Send + 'static,
-<<<<<<< HEAD
         R: Resolve<SocketAddr, Endpoint = proxy::api_resolve::Metadata, Error = Error>
-=======
-        E: Resolve<net::SocketAddr, Endpoint = Metadata, Error = Error>
-            + Unpin
-            + Clone
-            + Send
-            + 'static,
-        E::Future: Unpin + Send,
-        E::Resolution: Unpin + Send,
-        R: tower::Service<dns::Name, Error = Error, Response = dns::Name>
->>>>>>> 2bb66efd
             + Unpin
             + Clone
             + Send
