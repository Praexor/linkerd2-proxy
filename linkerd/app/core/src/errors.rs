use crate::proxy::identity;
use http::{header::HeaderValue, StatusCode};
use linkerd2_cache::error as cache;
use linkerd2_error::Error;
use linkerd2_error_metrics as metrics;
use linkerd2_error_respond as respond;
pub use linkerd2_error_respond::RespondLayer;
use linkerd2_lock as lock;
use linkerd2_proxy_http::HasH2Reason;
use tower::load_shed::error as shed;
use tower_grpc::{self as grpc, Code};
use tracing::debug;

pub fn layer<B: Default>() -> respond::RespondLayer<NewRespond<B>> {
    respond::RespondLayer::new(NewRespond(std::marker::PhantomData))
}

#[derive(Clone, Default)]
pub struct Metrics(metrics::Registry<Label>);

pub type MetricsLayer = metrics::RecordErrorLayer<LabelError, Label>;

/// Error metric labels.
#[derive(Copy, Clone, Debug)]
pub struct LabelError(super::metric_labels::Direction);

pub type Label = (super::metric_labels::Direction, Reason);

#[derive(Copy, Clone, Debug, PartialEq, Eq, Hash)]
pub enum Reason {
    CacheFull,
    DispatchTimeout,
    IdentityRequired,
    LoadShed,
    Unexpected,
}

#[derive(Debug)]
pub struct NewRespond<B>(std::marker::PhantomData<fn() -> B>);

#[derive(Copy, Clone, Debug)]
pub enum Respond<B> {
    Http1(http::Version, std::marker::PhantomData<fn() -> B>),
    Http2 { is_grpc: bool },
}

impl<A, B: Default> respond::NewRespond<http::Request<A>> for NewRespond<B> {
    type Response = http::Response<B>;
    type Respond = Respond<B>;

    fn new_respond(&self, req: &http::Request<A>) -> Self::Respond {
        match req.version() {
            http::Version::HTTP_2 => {
                let is_grpc = req
                    .headers()
                    .get(http::header::CONTENT_TYPE)
                    .and_then(|v| v.to_str().ok().map(|s| s.starts_with("application/grpc")))
                    .unwrap_or(false);
                Respond::Http2 { is_grpc }
            }
            version => Respond::Http1(version, self.0),
        }
    }
}

impl<B> Clone for NewRespond<B> {
    fn clone(&self) -> Self {
        NewRespond(self.0)
    }
}

impl<B: Default> respond::Respond for Respond<B> {
    type Response = http::Response<B>;

    fn respond(&self, error: Error) -> Result<Self::Response, Error> {
        tracing::warn!("Failed to proxy request: {}", error);

        if let Respond::Http2 { is_grpc } = self {
            if let Some(reset) = error.h2_reason() {
                debug!(%reset, "Propagating HTTP2 reset");
                return Err(error);
            }

            if *is_grpc {
                let mut rsp = http::Response::builder()
                    .version(http::Version::HTTP_2)
                    .header(http::header::CONTENT_LENGTH, "0")
                    .body(B::default())
                    .expect("app::errors response is valid");
                let code = set_grpc_status(&error, rsp.headers_mut());
                debug!(?code, "Handling error with gRPC status");
                return Ok(rsp);
            }
        }

        let version = match self {
            Respond::Http1(ref version, _) => version.clone(),
            Respond::Http2 { .. } => http::Version::HTTP_2,
        };

        let status = http_status(&error);
        debug!(%status, ?version, "Handling error with HTTP response");
        Ok(http::Response::builder()
            .version(version)
            .status(status)
            .header(http::header::CONTENT_LENGTH, "0")
            .body(B::default())
            .expect("error response must be valid"))
    }
}

fn http_status(error: &Error) -> StatusCode {
    if error.is::<cache::NoCapacity>() {
        http::StatusCode::SERVICE_UNAVAILABLE
    } else if error.is::<shed::Overloaded>() {
        http::StatusCode::SERVICE_UNAVAILABLE
    } else if error.is::<tower::timeout::error::Elapsed>() {
        http::StatusCode::SERVICE_UNAVAILABLE
    } else if error.is::<IdentityRequired>() {
        http::StatusCode::FORBIDDEN
    } else if let Some(e) = error.downcast_ref::<lock::error::ServiceError>() {
        http_status(e.inner())
    } else {
        http::StatusCode::BAD_GATEWAY
    }
}

fn set_grpc_status(error: &Error, headers: &mut http::HeaderMap) {
    const GRPC_STATUS: &'static str = "grpc-status";
    const GRPC_MESSAGE: &'static str = "grpc-message";

    if error.is::<cache::NoCapacity>() {
        headers.insert(GRPC_STATUS, code_header(Code::Unavailable));
        headers.insert(
            GRPC_MESSAGE,
            HeaderValue::from_static("proxy router cache exhausted"),
        );
    } else if error.is::<shed::Overloaded>() {
        headers.insert(GRPC_STATUS, code_header(Code::Unavailable));
        headers.insert(
            GRPC_MESSAGE,
            HeaderValue::from_static("proxy max-concurrency exhausted"),
        );
    } else if error.is::<tower::timeout::error::Elapsed>() {
        headers.insert(GRPC_STATUS, code_header(Code::Unavailable));
        headers.insert(
            GRPC_MESSAGE,
            HeaderValue::from_static("proxy dispatch timed out"),
        );
    } else if error.is::<IdentityRequired>() {
        headers.insert(GRPC_STATUS, code_header(Code::FailedPrecondition));
        if let Ok(msg) = HeaderValue::from_str(&error.to_string()) {
            headers.insert(GRPC_MESSAGE, msg);
        }
    } else if let Some(e) = error.downcast_ref::<lock::error::ServiceError>() {
        set_grpc_status(e.inner(), headers)
    } else {
        headers.insert(GRPC_STATUS, code_header(Code::Internal));
        if let Ok(msg) = HeaderValue::from_str(&error.to_string()) {
            headers.insert(GRPC_MESSAGE, msg);
        }
    }
}

// Copied from tonic, where it's private.
fn code_header(code: grpc::Code) -> HeaderValue {
    match code {
        Code::Ok => HeaderValue::from_static("0"),
        Code::Cancelled => HeaderValue::from_static("1"),
        Code::Unknown => HeaderValue::from_static("2"),
        Code::InvalidArgument => HeaderValue::from_static("3"),
        Code::DeadlineExceeded => HeaderValue::from_static("4"),
        Code::NotFound => HeaderValue::from_static("5"),
        Code::AlreadyExists => HeaderValue::from_static("6"),
        Code::PermissionDenied => HeaderValue::from_static("7"),
        Code::ResourceExhausted => HeaderValue::from_static("8"),
        Code::FailedPrecondition => HeaderValue::from_static("9"),
        Code::Aborted => HeaderValue::from_static("10"),
        Code::OutOfRange => HeaderValue::from_static("11"),
        Code::Unimplemented => HeaderValue::from_static("12"),
        Code::Internal => HeaderValue::from_static("13"),
        Code::Unavailable => HeaderValue::from_static("14"),
        Code::DataLoss => HeaderValue::from_static("15"),
        Code::Unauthenticated => HeaderValue::from_static("16"),
        Code::__NonExhaustive => unreachable!("Code::__NonExhaustive"),
    }
}

#[derive(Debug)]
pub struct IdentityRequired {
    pub required: identity::Name,
    pub found: Option<identity::Name>,
}

impl std::fmt::Display for IdentityRequired {
    fn fmt(&self, f: &mut std::fmt::Formatter<'_>) -> std::fmt::Result {
        match self.found {
            Some(ref found) => write!(
                f,
                "request required the identity '{}' but '{}' found",
                self.required, found
            ),
            None => write!(
                f,
                "request required the identity '{}' but no identity found",
                self.required
            ),
        }
    }
}

impl std::error::Error for IdentityRequired {}

impl metrics::LabelError<Error> for LabelError {
    type Labels = Label;

    fn label_error(&self, err: &Error) -> Self::Labels {
<<<<<<< HEAD
        let reason = if err.is::<cache::NoCapacity>() {
            Reason::CacheFull
        } else if err.is::<shed::Overloaded>() {
            Reason::LoadShed
        } else if err.is::<tower::timeout::error::Elapsed>() {
=======
        let reason = if err.is::<router::NoCapacity>() {
            Reason::CacheFull
        } else if err.is::<shed::Overloaded>() {
            Reason::LoadShed
        } else if err.is::<buffer::Aborted>() {
>>>>>>> f44d2734
            Reason::DispatchTimeout
        } else if err.is::<IdentityRequired>() {
            Reason::IdentityRequired
        } else {
            Reason::Unexpected
        };

        (self.0, reason)
    }
}

impl metrics::FmtLabels for Reason {
    fn fmt_labels(&self, f: &mut std::fmt::Formatter<'_>) -> std::fmt::Result {
        write!(
            f,
<<<<<<< HEAD
            "cause=\"{}\"",
            match self {
                Reason::CacheFull => "cache full",
=======
            "message=\"{}\"",
            match self {
                Reason::CacheFull => "router full",
>>>>>>> f44d2734
                Reason::LoadShed => "load shed",
                Reason::DispatchTimeout => "dispatch timeout",
                Reason::IdentityRequired => "identity required",
                Reason::Unexpected => "unexpected",
            }
        )
    }
}

impl Metrics {
    pub fn inbound(&self) -> MetricsLayer {
        self.0
            .layer(LabelError(super::metric_labels::Direction::In))
    }

    pub fn outbound(&self) -> MetricsLayer {
        self.0
            .layer(LabelError(super::metric_labels::Direction::Out))
    }

    pub fn report(&self) -> metrics::Registry<Label> {
        self.0.clone()
    }
}<|MERGE_RESOLUTION|>--- conflicted
+++ resolved
@@ -215,19 +215,11 @@
     type Labels = Label;
 
     fn label_error(&self, err: &Error) -> Self::Labels {
-<<<<<<< HEAD
         let reason = if err.is::<cache::NoCapacity>() {
             Reason::CacheFull
         } else if err.is::<shed::Overloaded>() {
             Reason::LoadShed
         } else if err.is::<tower::timeout::error::Elapsed>() {
-=======
-        let reason = if err.is::<router::NoCapacity>() {
-            Reason::CacheFull
-        } else if err.is::<shed::Overloaded>() {
-            Reason::LoadShed
-        } else if err.is::<buffer::Aborted>() {
->>>>>>> f44d2734
             Reason::DispatchTimeout
         } else if err.is::<IdentityRequired>() {
             Reason::IdentityRequired
@@ -243,15 +235,9 @@
     fn fmt_labels(&self, f: &mut std::fmt::Formatter<'_>) -> std::fmt::Result {
         write!(
             f,
-<<<<<<< HEAD
-            "cause=\"{}\"",
+            "message=\"{}\"",
             match self {
                 Reason::CacheFull => "cache full",
-=======
-            "message=\"{}\"",
-            match self {
-                Reason::CacheFull => "router full",
->>>>>>> f44d2734
                 Reason::LoadShed => "load shed",
                 Reason::DispatchTimeout => "dispatch timeout",
                 Reason::IdentityRequired => "identity required",
