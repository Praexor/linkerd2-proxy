//! Core infrastructure for the proxy application.
//!
//! Conglomerates:
//! - Configuration
//! - Runtime initialization
//! - Admin interfaces
//! - Tap
//! - Metric labeling

#![deny(warnings, rust_2018_idioms)]

pub use linkerd2_addr::{self as addr, Addr, NameAddr};
pub use linkerd2_cache as cache;
pub use linkerd2_conditional::Conditional;
pub use linkerd2_drain as drain;
pub use linkerd2_error::{Error, Never, Recover};
pub use linkerd2_exp_backoff as exp_backoff;
pub use linkerd2_http_metrics as http_metrics;
pub use linkerd2_metrics as metrics;
pub use linkerd2_opencensus as opencensus;
pub use linkerd2_reconnect as reconnect;
pub use linkerd2_request_filter as request_filter;
pub use linkerd2_router as router;
<<<<<<< HEAD
pub use linkerd2_service_profiles as profiles;
=======
>>>>>>> f44d2734
pub use linkerd2_stack_metrics as stack_metrics;
pub use linkerd2_trace_context as trace_context;

pub mod accept_error;
pub mod admin;
pub mod classify;
pub mod config;
pub mod control;
pub mod dns;
pub mod dst;
pub mod errors;
pub mod handle_time;
pub mod metric_labels;
pub mod proxy;
pub mod retry;
pub mod serve;
pub mod spans;
pub mod svc;
pub mod telemetry;
pub mod trace;
pub mod transport;

pub const CANONICAL_DST_HEADER: &'static str = "l5d-dst-canonical";
pub const DST_OVERRIDE_HEADER: &'static str = "l5d-dst-override";
pub const L5D_REMOTE_IP: &'static str = "l5d-remote-ip";
pub const L5D_SERVER_ID: &'static str = "l5d-server-id";
pub const L5D_CLIENT_ID: &'static str = "l5d-client-id";
pub const L5D_REQUIRE_ID: &'static str = "l5d-require-id";

const DEFAULT_PORT: u16 = 80;

pub fn http_request_l5d_override_dst_addr<B>(req: &http::Request<B>) -> Result<Addr, addr::Error> {
    proxy::http::authority_from_header(req, DST_OVERRIDE_HEADER)
        .ok_or_else(|| {
            tracing::trace!("{} not in request headers", DST_OVERRIDE_HEADER);
            addr::Error::InvalidHost
        })
        .and_then(|a| Addr::from_authority_and_default_port(&a, DEFAULT_PORT))
}

pub fn http_request_authority_addr<B>(req: &http::Request<B>) -> Result<Addr, addr::Error> {
    req.uri()
        .authority_part()
        .ok_or(addr::Error::InvalidHost)
        .and_then(|a| Addr::from_authority_and_default_port(a, DEFAULT_PORT))
}

pub fn http_request_host_addr<B>(req: &http::Request<B>) -> Result<Addr, addr::Error> {
    use crate::proxy::http::h1;

    h1::authority_from_host(req)
        .ok_or(addr::Error::InvalidHost)
        .and_then(|a| Addr::from_authority_and_default_port(&a, DEFAULT_PORT))
}

pub type ControlHttpMetrics = http_metrics::Requests<metric_labels::ControlLabels, classify::Class>;

pub type HttpEndpointMetrics =
    http_metrics::Requests<metric_labels::EndpointLabels, classify::Class>;

pub type HttpRouteMetrics = http_metrics::Requests<metric_labels::RouteLabels, classify::Class>;

pub type HttpRouteRetry = http_metrics::Retries<metric_labels::RouteLabels>;

<<<<<<< HEAD
pub type StackMetrics = stack_metrics::NewLayer<metric_labels::StackLabels>;
=======
pub type StackMetrics = stack_metrics::Registry<metric_labels::StackLabels>;
>>>>>>> f44d2734

#[derive(Clone)]
pub struct ProxyMetrics {
    pub http_handle_time: handle_time::Scope,
    pub http_route: HttpRouteMetrics,
    pub http_route_actual: HttpRouteMetrics,
    pub http_route_retry: HttpRouteRetry,
    pub http_endpoint: HttpEndpointMetrics,
    pub http_errors: errors::MetricsLayer,
    pub stack: StackMetrics,
    pub transport: transport::Metrics,
}

#[derive(Clone, Debug)]
pub struct DiscoveryRejected(());

impl DiscoveryRejected {
    pub fn new() -> Self {
        DiscoveryRejected(())
    }
}

impl std::fmt::Display for DiscoveryRejected {
    fn fmt(&self, f: &mut std::fmt::Formatter<'_>) -> std::fmt::Result {
        write!(f, "discovery rejected")
    }
}

impl std::error::Error for DiscoveryRejected {}<|MERGE_RESOLUTION|>--- conflicted
+++ resolved
@@ -21,10 +21,7 @@
 pub use linkerd2_reconnect as reconnect;
 pub use linkerd2_request_filter as request_filter;
 pub use linkerd2_router as router;
-<<<<<<< HEAD
 pub use linkerd2_service_profiles as profiles;
-=======
->>>>>>> f44d2734
 pub use linkerd2_stack_metrics as stack_metrics;
 pub use linkerd2_trace_context as trace_context;
 
@@ -89,11 +86,7 @@
 
 pub type HttpRouteRetry = http_metrics::Retries<metric_labels::RouteLabels>;
 
-<<<<<<< HEAD
-pub type StackMetrics = stack_metrics::NewLayer<metric_labels::StackLabels>;
-=======
 pub type StackMetrics = stack_metrics::Registry<metric_labels::StackLabels>;
->>>>>>> f44d2734
 
 #[derive(Clone)]
 pub struct ProxyMetrics {
