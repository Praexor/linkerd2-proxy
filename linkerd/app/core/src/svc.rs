// Possibly unused, but useful during development.

pub use crate::proxy::http;
use crate::transport::Connect;
use crate::{cache, Error};
pub use linkerd2_buffer as buffer;
use linkerd2_concurrency_limit as concurrency_limit;
pub use linkerd2_stack::{self as stack, layer, NewService};
pub use linkerd2_stack_tracing::{InstrumentMake, InstrumentMakeLayer};
pub use linkerd2_timeout as timeout;
use std::task::{Context, Poll};
use std::time::Duration;
use tower::layer::util::{Identity, Stack as Pair};
pub use tower::layer::Layer;
pub use tower::make::MakeService;
pub use tower::spawn_ready::SpawnReady;
pub use tower::util::{Either, Oneshot};
pub use tower::{service_fn as mk, Service, ServiceExt};

#[derive(Clone, Debug)]
pub struct Layers<L>(L);

#[derive(Clone, Debug)]
pub struct Stack<S>(S);

pub fn layers() -> Layers<Identity> {
    Layers(Identity::new())
}

pub fn stack<S>(inner: S) -> Stack<S> {
    Stack(inner)
}

pub fn connect(keepalive: Option<Duration>) -> Stack<Connect> {
    Stack(Connect::new(keepalive))
}

pub fn proxies() -> Stack<IdentityProxy> {
    Stack(IdentityProxy(()))
}

#[derive(Copy, Clone, Debug)]
pub struct IdentityProxy(());

impl<T> NewService<T> for IdentityProxy {
    type Service = ();
    fn new_service(&mut self, _: T) -> Self::Service {
        ()
    }
}

#[allow(dead_code)]
impl<L> Layers<L> {
    pub fn push<O>(self, outer: O) -> Layers<Pair<L, O>> {
        Layers(Pair::new(self.0, outer))
    }

    pub fn push_map_target<M>(self, map_target: M) -> Layers<Pair<L, stack::MapTargetLayer<M>>> {
        self.push(stack::MapTargetLayer::new(map_target))
    }

    /// Wraps an inner `MakeService` to be a `NewService`.
    pub fn push_into_new_service(
        self,
    ) -> Layers<Pair<L, stack::new_service::FromMakeServiceLayer>> {
        self.push(stack::new_service::FromMakeServiceLayer::default())
    }

    /// Buffers requests in an mpsc, spawning the inner service onto a dedicated task.
    pub fn push_spawn_buffer<Req, Rsp>(
        self,
        capacity: usize,
    ) -> Layers<Pair<L, buffer::SpawnBufferLayer<Req, Rsp>>>
    where
        Req: Send + 'static,
        Rsp: Send + 'static,
    {
        self.push(buffer::SpawnBufferLayer::new(capacity))
    }

    pub fn push_spawn_buffer_with_idle_timeout<Req, Rsp>(
        self,
        capacity: usize,
        idle_timeout: Duration,
    ) -> Layers<Pair<L, buffer::SpawnBufferLayer<Req, Rsp>>>
    where
        Req: Send + 'static,
        Rsp: Send + 'static,
    {
        self.push(buffer::SpawnBufferLayer::new(capacity).with_idle_timeout(idle_timeout))
    }

    // Makes the service eagerly process and fail requests after the given timeout.
    pub fn push_failfast(self, timeout: Duration) -> Layers<Pair<L, timeout::FailFastLayer>> {
        self.push(timeout::FailFastLayer::new(timeout))
    }

    pub fn push_on_response<U>(self, layer: U) -> Layers<Pair<L, stack::OnResponseLayer<U>>> {
        self.push(stack::OnResponseLayer::new(layer))
    }

    pub fn push_concurrency_limit(self, max: usize) -> Layers<Pair<L, concurrency_limit::Layer>> {
        self.push(concurrency_limit::Layer::new(max))
    }

    pub fn push_make_ready<Req>(self) -> Layers<Pair<L, stack::MakeReadyLayer<Req>>> {
        self.push(stack::MakeReadyLayer::new())
    }

    pub fn push_map_response<R: Clone>(
        self,
        map_response: R,
    ) -> Layers<Pair<L, stack::MapResponseLayer<R>>> {
        self.push(stack::MapResponseLayer::new(map_response))
    }

    pub fn box_http_request<B>(self) -> Layers<Pair<L, http::boxed::request::Layer<B>>>
    where
        B: hyper::body::HttpBody + 'static,
    {
        self.push(http::boxed::request::Layer::new())
    }

    pub fn box_http_response(self) -> Layers<Pair<L, http::boxed::response::Layer>> {
        self.push(http::boxed::response::Layer::new())
    }

    pub fn push_oneshot(self) -> Layers<Pair<L, stack::OneshotLayer>> {
        self.push(stack::OneshotLayer::new())
    }

    pub fn push_instrument<G: Clone>(self, get_span: G) -> Layers<Pair<L, InstrumentMakeLayer<G>>> {
        self.push(InstrumentMakeLayer::new(get_span))
    }
}

impl<M, L: Layer<M>> Layer<M> for Layers<L> {
    type Service = L::Service;

    fn layer(&self, inner: M) -> Self::Service {
        self.0.layer(inner)
    }
}

#[allow(dead_code)]
impl<S> Stack<S> {
    pub fn push<L: Layer<S>>(self, layer: L) -> Stack<L::Service> {
        Stack(layer.layer(self.0))
    }

    pub fn push_map_target<M: Clone>(
        self,
        map_target: M,
    ) -> Stack<stack::map_target::MapTargetService<S, M>> {
        self.push(stack::map_target::MapTargetLayer::new(map_target))
    }

    pub fn push_request_filter<F: Clone>(self, filter: F) -> Stack<stack::RequestFilter<F, S>> {
        self.push(layer::mk(|inner| {
            stack::RequestFilter::new(filter.clone(), inner)
        }))
    }

    /// Wraps a `Service<T>` as a `Service<()>`.
    ///
    /// Each time the service is called, the `T`-typed request is cloned and
    /// issued into the inner service.
    pub fn push_make_thunk(self) -> Stack<stack::make_thunk::MakeThunk<S>> {
        self.push(layer::mk(stack::make_thunk::MakeThunk::new))
    }

    pub fn instrument<G: Clone>(self, get_span: G) -> Stack<InstrumentMake<G, S>> {
        self.push(InstrumentMakeLayer::new(get_span))
    }

    pub fn instrument_from_target(self) -> Stack<InstrumentMake<(), S>> {
        self.push(InstrumentMakeLayer::from_target())
    }

    /// Wraps an inner `MakeService` to be a `NewService`.
    pub fn into_new_service(self) -> Stack<stack::new_service::FromMakeService<S>> {
        self.push(stack::new_service::FromMakeServiceLayer::default())
    }

    pub fn into_make_service<T>(self) -> Stack<stack::new_service::IntoMakeService<S>>
    where
        S: NewService<T>,
    {
        Stack(stack::new_service::IntoMakeService::new(self.0))
    }

    pub fn push_make_ready<Req>(self) -> Stack<stack::MakeReady<S, Req>> {
        self.push(stack::MakeReadyLayer::new())
    }

    /// Buffer requests when when the next layer is out of capacity.
    pub fn spawn_buffer<Req, Rsp>(self, capacity: usize) -> Stack<buffer::Buffer<Req, Rsp>>
    where
        Req: Send + 'static,
        Rsp: Send + 'static,
        S: Service<Req, Response = Rsp> + Send + 'static,
        S::Error: Into<Error> + Send + Sync,
        S::Future: Send,
    {
        self.push(buffer::SpawnBufferLayer::new(capacity))
    }

    /// Assuming `S` implements `NewService` or `MakeService`, applies the given
    /// `L`-typed layer on each service produced by `S`.
    pub fn push_on_response<L: Clone>(self, layer: L) -> Stack<stack::OnResponse<L, S>> {
        self.push(stack::OnResponseLayer::new(layer))
    }

    pub fn push_concurrency_limit(
        self,
        max: usize,
    ) -> Stack<concurrency_limit::ConcurrencyLimit<S>> {
        self.push(concurrency_limit::Layer::new(max))
    }

    pub fn push_timeout(self, timeout: Duration) -> Stack<tower::timeout::Timeout<S>> {
        self.push(tower::timeout::TimeoutLayer::new(timeout))
    }

    // Makes the service eagerly process and fail requests after the given timeout.
    pub fn push_failfast(self, timeout: Duration) -> Stack<timeout::FailFast<S>> {
        self.push(timeout::FailFastLayer::new(timeout))
    }

    pub fn push_oneshot(self) -> Stack<stack::Oneshot<S>> {
        self.push(stack::OneshotLayer::new())
    }

    pub fn push_map_response<R: Clone>(self, map_response: R) -> Stack<stack::MapResponse<S, R>> {
        self.push(stack::MapResponseLayer::new(map_response))
    }

    pub fn push_http_insert_target(self) -> Stack<http::insert::target::NewService<S>> {
        self.push(http::insert::target::layer())
    }

    pub fn cache<T, L, U>(self, track: L) -> Stack<cache::Cache<T, cache::layer::NewTrack<L, S>>>
    where
        T: Eq + std::hash::Hash + Send + 'static,
        S: NewService<T> + Clone,
        L: tower::layer::Layer<cache::layer::Track<S>> + Clone,
        L::Service: NewService<T, Service = U>,
    {
        self.push(cache::CacheLayer::new(track))
    }

    /// Push a service that either calls the inner service if it is ready, or
    /// calls a `secondary` service if the inner service fails to become ready
    /// for the `skip_after` duration.
    pub fn push_when_unready<B: Clone>(
        self,
        secondary: B,
        skip_after: Duration,
    ) -> Stack<stack::NewSwitchReady<S, B>> {
        self.push(layer::mk(|inner: S| {
            stack::NewSwitchReady::new(inner, secondary.clone(), skip_after)
        }))
    }

    pub fn push_switch<T: Clone, U: Clone>(
        self,
        switch: T,
        other: U,
    ) -> Stack<stack::MakeSwitch<T, S, U>> {
        self.push(layer::mk(|inner: S| {
            stack::MakeSwitch::new(switch.clone(), inner, other.clone())
        }))
    }

    // pub fn box_http_request<B>(self) -> Stack<http::boxed::BoxRequest<S, B>>
    // where
    //     B: hyper::body::HttpBody<Data = http::boxed::Data, Error = Error> + 'static,
    //     S: tower::Service<http::Request<http::boxed::Payload>>,
    // {
    //     self.push(http::boxed::request::Layer::new())
    // }

    pub fn box_http_response(self) -> Stack<http::boxed::BoxResponse<S>> {
        self.push(http::boxed::response::Layer::new())
    }

<<<<<<< HEAD
    pub fn box_new<T>(self) -> Stack<stack::BoxNewService<T, S::Service>>
=======
    pub fn box_new_service<T>(self) -> Stack<stack::BoxNewService<T, S::Service>>
>>>>>>> 04431a37
    where
        S: NewService<T> + Clone + Send + Sync + 'static,
        S::Service: Send + 'static,
    {
        self.push(layer::mk(stack::BoxNewService::new))
    }

    /// Validates that this stack serves T-typed targets.
    pub fn check_new<T>(self) -> Self
    where
        S: NewService<T>,
    {
        self
    }

    pub fn check_new_clone<T>(self) -> Self
    where
        S: NewService<T>,
        S::Service: Clone,
    {
        self
    }

    /// Validates that this stack serves T-typed targets.
    pub fn check_new_service<T, Req>(self) -> Self
    where
        S: NewService<T>,
        S::Service: Service<Req>,
    {
        self
    }

    /// Validates that this stack serves T-typed targets.
    pub fn check_clone_new_service<T, Req>(self) -> Self
    where
        S: NewService<T> + Clone,
        S::Service: Service<Req>,
    {
        self
    }

    /// Validates that this stack can be cloned
    pub fn check_clone(self) -> Self
    where
        S: Clone,
    {
        self
    }

    /// Validates that this stack serves T-typed targets.
    pub fn check_service<T>(self) -> Self
    where
        S: Service<T>,
    {
        self
    }

    /// Validates that this stack serves T-typed targets with `Unpin` futures.
    pub fn check_service_unpin<T>(self) -> Self
    where
        S: Service<T>,
        S::Future: Unpin,
    {
        self
    }

    pub fn check_service_response<T, U>(self) -> Self
    where
        S: Service<T, Response = U>,
    {
        self
    }

    /// Validates that this stack serves T-typed targets.
    pub fn check_make_service<T, U>(self) -> Self
    where
        S: MakeService<T, U>,
    {
        self
    }

    /// Validates that this stack serves T-typed targets.
    pub fn check_make_service_clone<T, U>(self) -> Self
    where
        S: MakeService<T, U> + Clone,
        S::Service: Clone,
    {
        self
    }

    pub fn check_new_send_and_static<M, T, Req>(self) -> Self
    where
        S: NewService<T, Service = M>,
        M: Service<Req> + Send + 'static,
        M::Response: Send + 'static,
        M::Error: Into<Error> + Send + Sync,
        M::Future: Send,
    {
        self
    }

    pub fn into_inner(self) -> S {
        self.0
    }
}

impl<T, N> NewService<T> for Stack<N>
where
    N: NewService<T>,
{
    type Service = N::Service;

    fn new_service(&mut self, t: T) -> Self::Service {
        self.0.new_service(t)
    }
}

impl<T, S> Service<T> for Stack<S>
where
    S: Service<T>,
{
    type Response = S::Response;
    type Error = S::Error;
    type Future = S::Future;

    fn poll_ready(&mut self, cx: &mut Context<'_>) -> Poll<Result<(), Self::Error>> {
        self.0.poll_ready(cx)
    }

    fn call(&mut self, t: T) -> Self::Future {
        self.0.call(t)
    }
}

pub mod make_response {
    use super::Oneshot;
    use crate::Error;
    use futures::TryFuture;
    use pin_project::pin_project;
    use std::future::Future;
    use std::pin::Pin;
    use std::task::{Context, Poll};
    #[derive(Copy, Clone, Debug)]
    pub struct Layer;

    #[derive(Clone, Debug)]
    pub struct MakeResponse<M>(M);

    #[pin_project]
    pub struct ResponseFuture<F, S: tower::Service<()>> {
        #[pin]
        state: State<F, S>,
    }

    #[pin_project(project = StateProj)]
    enum State<F, S: tower::Service<()>> {
        Make(#[pin] F),
        Respond(#[pin] Oneshot<S, ()>),
    }

    impl<S> super::Layer<S> for Layer {
        type Service = MakeResponse<S>;

        fn layer(&self, inner: S) -> Self::Service {
            MakeResponse(inner)
        }
    }

    impl<T, M> tower::Service<T> for MakeResponse<M>
    where
        M: tower::make::MakeService<T, ()>,
        M::MakeError: Into<Error>,
        M::Error: Into<Error>,
    {
        type Response = M::Response;
        type Error = Error;
        type Future = ResponseFuture<M::Future, M::Service>;

        fn poll_ready(&mut self, cx: &mut Context<'_>) -> Poll<Result<(), Self::Error>> {
            self.0.poll_ready(cx).map_err(Into::into)
        }

        fn call(&mut self, req: T) -> Self::Future {
            ResponseFuture {
                state: State::Make(self.0.make_service(req)),
            }
        }
    }

    impl<F, S> Future for ResponseFuture<F, S>
    where
        F: TryFuture<Ok = S>,
        F::Error: Into<Error>,
        S: tower::Service<()>,
        S::Error: Into<Error>,
    {
        type Output = Result<S::Response, Error>;

        fn poll(self: Pin<&mut Self>, cx: &mut Context<'_>) -> Poll<Self::Output> {
            let mut this = self.project();
            loop {
                match this.state.as_mut().project() {
                    StateProj::Make(fut) => {
                        let svc = futures::ready!(fut.try_poll(cx)).map_err(Into::into)?;
                        this.state.set(State::Respond(Oneshot::new(svc, ())))
                    }
                    StateProj::Respond(fut) => return fut.poll(cx).map_err(Into::into),
                }
            }
        }
    }
}<|MERGE_RESOLUTION|>--- conflicted
+++ resolved
@@ -284,11 +284,7 @@
         self.push(http::boxed::response::Layer::new())
     }
 
-<<<<<<< HEAD
-    pub fn box_new<T>(self) -> Stack<stack::BoxNewService<T, S::Service>>
-=======
     pub fn box_new_service<T>(self) -> Stack<stack::BoxNewService<T, S::Service>>
->>>>>>> 04431a37
     where
         S: NewService<T> + Clone + Send + Sync + 'static,
         S::Service: Send + 'static,
