//! Configures and runs the inbound proxy.
//!
//! The inbound proxy is responsible for terminating traffic from other network
//! endpoints inbound to the local application.

#![deny(warnings, rust_2018_idioms)]

pub use self::endpoint::{
    HttpEndpoint, Profile, ProfileTarget, RequestTarget, Target, TcpEndpoint,
};
use futures::future;
use linkerd2_app_core::{
    classify,
    config::{ProxyConfig, ServerConfig},
<<<<<<< HEAD
    drain, dst, errors, metric_labels,
=======
    drain,
    dst::DstAddr,
    errors, http_request_authority_addr, http_request_host_addr,
    http_request_l5d_override_dst_addr, http_request_orig_dst_addr, metric_labels,
>>>>>>> f44d2734
    opencensus::proto::trace::v1 as oc,
    profiles,
    proxy::{
        self, fallback,
        http::{client, normalize_uri, orig_proto, strip_header},
        identity,
        server::{Protocol as ServerProtocol, Server},
        tap, tcp,
    },
    reconnect, router, serve,
    spans::SpanConverter,
    svc::{self, NewService},
    trace, trace_context,
    transport::{self, connect, io::BoxedIo, tls, OrigDstAddr, SysOrigDstAddr},
    Error, ProxyMetrics, DST_OVERRIDE_HEADER, L5D_CLIENT_ID, L5D_REMOTE_IP, L5D_SERVER_ID,
};
use std::collections::HashMap;
use std::net::SocketAddr;
use tokio::sync::mpsc;
use tracing::{info, info_span};

mod endpoint;
#[allow(dead_code)] // TODO #2597
mod set_client_id_on_req;
#[allow(dead_code)] // TODO #2597
mod set_remote_ip_on_req;

#[derive(Clone, Debug)]
pub struct Config<A: OrigDstAddr = SysOrigDstAddr> {
    pub proxy: ProxyConfig<A>,
}

pub struct Inbound {
    pub listen_addr: SocketAddr,
    pub serve: serve::Task,
}

impl<A: OrigDstAddr> Config<A> {
    pub fn with_orig_dst_addr<B: OrigDstAddr>(self, orig_dst_addr: B) -> Config<B> {
        Config {
            proxy: self.proxy.with_orig_dst_addr(orig_dst_addr),
        }
    }

    pub fn build<P>(
        self,
        local_identity: tls::Conditional<identity::Local>,
        profiles_client: P,
        tap_layer: tap::Layer,
        metrics: ProxyMetrics,
        span_sink: Option<mpsc::Sender<oc::Span>>,
        drain: drain::Watch,
    ) -> Result<Inbound, Error>
    where
        A: Send + 'static,
        P: profiles::GetRoutes<Profile> + Clone + Send + 'static,
        P::Future: Send,
    {
        use proxy::core::listen::{Bind, Listen};
        let Config {
            proxy:
                ProxyConfig {
                    server: ServerConfig { bind, h2_settings },
                    connect,
                    cache_capacity,
                    cache_max_idle_age,
                    disable_protocol_detection_for_ports,
                    service_acquisition_timeout,
                    max_in_flight_requests,
                },
        } = self;

        let listen = bind.bind().map_err(Error::from)?;
        let listen_addr = listen.listen_addr();

        // The stack is served lazily since some layers (notably buffer) spawn
        // tasks from their constructor. This helps to ensure that tasks are
        // spawned on the same runtime as the proxy.
        let serve = Box::new(future::lazy(move || {
            // Establishes connections to the local application (for both
            // TCP forwarding and HTTP proxying).
            let tcp_connect = svc::stack(connect::Connect::new(connect.keepalive))
                .push_map_response(BoxedIo::new) // Ensures the transport propagates shutdown properly.
                .push_timeout(connect.timeout)
                .push(metrics.transport.layer_connect(TransportLabels));

            // Forwards TCP streams that cannot be decoded as HTTP.
            let tcp_forward = tcp_connect
                .clone()
                .push_map_target(|meta: tls::accept::Meta| {
                    TcpEndpoint::from(meta.addrs.target_addr())
                })
                .push(svc::layer::mk(tcp::Forward::new));

            // Caches HTTP clients for each inbound port & HTTP settings.
            let http_endpoint_cache = tcp_connect
                .push(client::layer(connect.h2_settings))
                .push(reconnect::layer({
                    let backoff = connect.backoff.clone();
                    move |_| Ok(backoff.stream())
                }))
                .push(metrics.stack.new_layer(stack_labels("endpoint.make")))
                .push_pending()
                .push_per_service(
                    svc::layers()
                        .push_lock()
                        .push(metrics.stack.new_layer(stack_labels("endpoint"))),
                )
                .spawn_cache(cache_capacity, cache_max_idle_age)
                .push_trace(|ep: &HttpEndpoint| {
                    info_span!(
                        "endpoint",
                        port = %ep.port,
                        http = ?ep.settings,
                    )
                })
                .check_service::<HttpEndpoint>();

            let http_target_observability = svc::layers()
                // Registers the stack to be tapped.
                .push(tap_layer)
                // Records metrics for each `Target`.
                .push(metrics.http_endpoint.into_layer::<classify::Response>())
<<<<<<< HEAD
                .push_per_service(trace_context::layer(
                    span_sink
                        .clone()
                        .map(|span_sink| SpanConverter::client(span_sink, trace_labels())),
                ));

            let http_profile_route_proxy = svc::proxies()
                // Sets the route as a request extension so that it can be used
                // by tap.
                .push_http_insert_target()
                // Records per-route metrics.
=======
                .serves::<Endpoint>()
                .push(trace::layer(
                    |endpoint: &Endpoint| info_span!("endpoint", peer.addr = %endpoint.addr),
                ))
                .push_per_make(metrics.stack.layer(stack_labels("endpoint")))
                .push_buffer_pending(buffer.max_in_flight, DispatchDeadline::extract)
                .makes::<Endpoint>()
                .push(router::Layer::new(
                    router::Config::new(router_capacity, router_max_idle_age),
                    RecognizeEndpoint::default(),
                ))
                .into_inner()
                .spawn();

            // A per-`dst::Route` layer that uses profile data to configure
            // a per-route layer.
            //
            // The `classify` module installs a `classify::Response`
            // extension into each request so that all lower metrics
            // implementations can use the route-specific configuration.
            let dst_route_layer = svc::layers()
                .push(insert::target::layer())
>>>>>>> f44d2734
                .push(metrics.http_route.into_layer::<classify::Response>())
                // Sets the per-route response classifier as a request
                // extension.
                .push(classify::Layer::new())
<<<<<<< HEAD
                .check_new_clone_service::<dst::Route>();

            let http_target_cache = http_endpoint_cache
                .push_map_target(HttpEndpoint::from)
                // Normalizes the URI, i.e. if it was originally in
                // absolute-form on the outbound side.
                .push(normalize_uri::layer())
                .push(http_target_observability)
                .push(metrics.stack.new_layer(stack_labels("target.make")))
                .push_pending()
                .push_per_service(
                    svc::layers()
                        .push_lock()
                        .push(metrics.stack.new_layer(stack_labels("target"))),
                )
                .check_new_clone_service::<Target>()
                .spawn_cache(cache_capacity, cache_max_idle_age)
                .push_trace(|_: &Target| info_span!("target"))
                .check_service::<Target>();
=======
                .push_per_make(metrics.stack.layer(stack_labels("route")))
                .push_buffer_pending(buffer.max_in_flight, DispatchDeadline::extract);

            // A per-`DstAddr` stack that does the following:
            //
            // 1. Determines the profile of the destination and applies
            //    per-route policy.
            // 2. Annotates the request with the `DstAddr` so that
            //    `RecognizeEndpoint` can use the value.
            let dst_stack = svc::stack(svc::Shared::new(endpoint_router))
                .push(insert::target::layer())
                .push_buffer_pending(buffer.max_in_flight, DispatchDeadline::extract)
                .push(profiles::router::layer(profiles_client, dst_route_layer))
                .push(strip_header::request::layer(DST_OVERRIDE_HEADER))
                .push_per_make(metrics.stack.layer(stack_labels("logical")))
                .push(trace::layer(
                    |dst: &DstAddr| info_span!("logical", dst = %dst.dst_logical()),
                ));
>>>>>>> f44d2734

            // Routes targets to a Profile stack, i.e. so that profile
            // resolutions are shared even as the type of request may vary.
            let http_profile_cache = http_target_cache
                .clone()
                .push_per_service(svc::layers().boxed_http_request())
                .check_service::<Target>()
                // Provides route configuration without pdestination overrides.
                .push(profiles::Layer::without_overrides(
                    profiles_client,
                    http_profile_route_proxy.into_inner(),
                ))
                .push(metrics.stack.new_layer(stack_labels("profile.make")))
                .push_pending()
                .push_per_service(
                    svc::layers()
                        .push_lock()
                        .push(metrics.stack.new_layer(stack_labels("profile"))),
                )
                // Caches profile stacks.
                .check_new_clone_service::<Profile>()
                .spawn_cache(cache_capacity, cache_max_idle_age)
                .push_trace(|p: &Profile| info_span!("profile", addr = %p.addr()))
                .check_service::<Profile>()
                .push(router::Layer::new(|()| ProfileTarget))
                .check_new_service_routes::<(), Target>()
                .new_service(());

            // Strips headers that may be set by the inbound router.
            let http_strip_headers = svc::layers()
                .push(strip_header::request::layer(L5D_REMOTE_IP))
                .push(strip_header::request::layer(L5D_CLIENT_ID))
<<<<<<< HEAD
                .push(strip_header::response::layer(L5D_SERVER_ID));

            // Handles requests as they are initially received by the proxy.
            let http_admit_request = svc::layers()
                // Downgrades the protocol if upgraded by an outbound proxy.
                .push(svc::layer::mk(orig_proto::Downgrade::new))
                // Ensures that load is not shed if the inner service is in-use.
                .push_oneshot()
                // Limits the number of in-flight requests.
                .push_concurrency_limit(max_in_flight_requests)
                // Sheds load if too many requests are in flight.
                //
                // XXX Can this be removed? Is it okay to just backpressure onto
                // the client? Should we instead limit the number of active
                // connections?
                .push_load_shed()
                .push(metrics.http_errors)
                // Synthesizes responses for proxy errors.
                .push(errors::layer());

            let http_server_observability = svc::layers()
                .push(trace_context::layer(span_sink.map(|span_sink| {
                    SpanConverter::server(span_sink, trace_labels())
                })))
                // Tracks proxy handletime.
                .push(metrics.http_handle_time.layer());

            let http_server = svc::stack(http_profile_cache)
                .push_per_service(svc::layers().boxed_http_response())
                .push_make_ready()
                .push(fallback::Layer::new(http_target_cache.push_per_service(
                    svc::layers().boxed_http_response().boxed_http_request(),
                )))
                .check_service::<Target>()
                // Ensures that the built service is ready before it is returned
                // to the router to dispatch a request.
                .push_make_ready()
                // Limits the amount of time each request waits to obtain a
                // ready service.
                .push_timeout(service_acquisition_timeout)
                // Removes the override header after it has been used to
                // determine a reuquest target.
                .push_per_service(strip_header::request::layer(DST_OVERRIDE_HEADER))
                // Routes each request to a target, obtains a service for that
                // target, and dispatches the request.
                .push(trace::Layer::from_target())
                .push(router::Layer::new(RequestTarget::from))
                .check_new_service::<tls::accept::Meta>()
                // Used by tap.
                .push_http_insert_target()
                .push_per_service(http_strip_headers)
                .push_per_service(http_admit_request)
                .push_per_service(http_server_observability)
                .push_per_service(metrics.stack.new_layer(stack_labels("source")))
                .push_trace(|src: &tls::accept::Meta| {
=======
                .push(strip_header::response::layer(L5D_SERVER_ID))
                .push(insert::layer(move || {
                    DispatchDeadline::after(buffer.dispatch_timeout)
                }))
                .push_per_make(metrics.http_errors)
                .push_per_make(errors::layer())
                .push_per_make(metrics.stack.layer(stack_labels("source")))
                .push(trace::layer(|src: &tls::accept::Meta| {
>>>>>>> f44d2734
                    info_span!(
                        "source",
                        target.addr = %src.addrs.target_addr(),
                    )
                });

            let tcp_server = Server::new(
                TransportLabels,
                metrics.transport,
                tcp_forward.into_inner(),
                http_server.into_inner(),
                h2_settings,
                drain.clone(),
                disable_protocol_detection_for_ports.clone(),
            );

            // Terminate inbound mTLS from other outbound proxies.
            let accept = tls::AcceptTls::new(local_identity, tcp_server)
                .with_skip_ports(disable_protocol_detection_for_ports);

            info!(listen.addr = %listen.listen_addr(), "Serving");
            serve::serve(listen, accept, drain)
        }));

        Ok(Inbound { listen_addr, serve })
    }
}

fn stack_labels(name: &'static str) -> metric_labels::StackLabels {
    metric_labels::StackLabels::inbound(name)
}

#[derive(Copy, Clone, Debug)]
struct TransportLabels;

impl transport::metrics::TransportLabels<HttpEndpoint> for TransportLabels {
    type Labels = transport::labels::Key;

    fn transport_labels(&self, _: &HttpEndpoint) -> Self::Labels {
        transport::labels::Key::connect::<()>(
            "inbound",
            tls::Conditional::None(tls::ReasonForNoPeerName::Loopback.into()),
        )
    }
}

impl transport::metrics::TransportLabels<TcpEndpoint> for TransportLabels {
    type Labels = transport::labels::Key;

    fn transport_labels(&self, _: &TcpEndpoint) -> Self::Labels {
        transport::labels::Key::connect::<()>(
            "inbound",
            tls::Conditional::None(tls::ReasonForNoPeerName::Loopback.into()),
        )
    }
}

impl transport::metrics::TransportLabels<ServerProtocol> for TransportLabels {
    type Labels = transport::labels::Key;

    fn transport_labels(&self, proto: &ServerProtocol) -> Self::Labels {
        transport::labels::Key::accept("inbound", proto.tls.peer_identity.as_ref())
    }
}

pub fn trace_labels() -> HashMap<String, String> {
    let mut l = HashMap::new();
    l.insert("direction".to_string(), "inbound".to_string());
    l
}

fn stack_labels(name: &'static str) -> metric_labels::StackLabels {
    metric_labels::StackLabels::inbound(name)
}<|MERGE_RESOLUTION|>--- conflicted
+++ resolved
@@ -12,14 +12,7 @@
 use linkerd2_app_core::{
     classify,
     config::{ProxyConfig, ServerConfig},
-<<<<<<< HEAD
     drain, dst, errors, metric_labels,
-=======
-    drain,
-    dst::DstAddr,
-    errors, http_request_authority_addr, http_request_host_addr,
-    http_request_l5d_override_dst_addr, http_request_orig_dst_addr, metric_labels,
->>>>>>> f44d2734
     opencensus::proto::trace::v1 as oc,
     profiles,
     proxy::{
@@ -121,12 +114,11 @@
                     let backoff = connect.backoff.clone();
                     move |_| Ok(backoff.stream())
                 }))
-                .push(metrics.stack.new_layer(stack_labels("endpoint.make")))
                 .push_pending()
                 .push_per_service(
                     svc::layers()
                         .push_lock()
-                        .push(metrics.stack.new_layer(stack_labels("endpoint"))),
+                        .push(metrics.stack.layer(stack_labels("endpoint"))),
                 )
                 .spawn_cache(cache_capacity, cache_max_idle_age)
                 .push_trace(|ep: &HttpEndpoint| {
@@ -143,7 +135,6 @@
                 .push(tap_layer)
                 // Records metrics for each `Target`.
                 .push(metrics.http_endpoint.into_layer::<classify::Response>())
-<<<<<<< HEAD
                 .push_per_service(trace_context::layer(
                     span_sink
                         .clone()
@@ -155,35 +146,10 @@
                 // by tap.
                 .push_http_insert_target()
                 // Records per-route metrics.
-=======
-                .serves::<Endpoint>()
-                .push(trace::layer(
-                    |endpoint: &Endpoint| info_span!("endpoint", peer.addr = %endpoint.addr),
-                ))
-                .push_per_make(metrics.stack.layer(stack_labels("endpoint")))
-                .push_buffer_pending(buffer.max_in_flight, DispatchDeadline::extract)
-                .makes::<Endpoint>()
-                .push(router::Layer::new(
-                    router::Config::new(router_capacity, router_max_idle_age),
-                    RecognizeEndpoint::default(),
-                ))
-                .into_inner()
-                .spawn();
-
-            // A per-`dst::Route` layer that uses profile data to configure
-            // a per-route layer.
-            //
-            // The `classify` module installs a `classify::Response`
-            // extension into each request so that all lower metrics
-            // implementations can use the route-specific configuration.
-            let dst_route_layer = svc::layers()
-                .push(insert::target::layer())
->>>>>>> f44d2734
                 .push(metrics.http_route.into_layer::<classify::Response>())
                 // Sets the per-route response classifier as a request
                 // extension.
                 .push(classify::Layer::new())
-<<<<<<< HEAD
                 .check_new_clone_service::<dst::Route>();
 
             let http_target_cache = http_endpoint_cache
@@ -192,37 +158,16 @@
                 // absolute-form on the outbound side.
                 .push(normalize_uri::layer())
                 .push(http_target_observability)
-                .push(metrics.stack.new_layer(stack_labels("target.make")))
                 .push_pending()
                 .push_per_service(
                     svc::layers()
                         .push_lock()
-                        .push(metrics.stack.new_layer(stack_labels("target"))),
+                        .push(metrics.stack.layer(stack_labels("target"))),
                 )
                 .check_new_clone_service::<Target>()
                 .spawn_cache(cache_capacity, cache_max_idle_age)
                 .push_trace(|_: &Target| info_span!("target"))
                 .check_service::<Target>();
-=======
-                .push_per_make(metrics.stack.layer(stack_labels("route")))
-                .push_buffer_pending(buffer.max_in_flight, DispatchDeadline::extract);
-
-            // A per-`DstAddr` stack that does the following:
-            //
-            // 1. Determines the profile of the destination and applies
-            //    per-route policy.
-            // 2. Annotates the request with the `DstAddr` so that
-            //    `RecognizeEndpoint` can use the value.
-            let dst_stack = svc::stack(svc::Shared::new(endpoint_router))
-                .push(insert::target::layer())
-                .push_buffer_pending(buffer.max_in_flight, DispatchDeadline::extract)
-                .push(profiles::router::layer(profiles_client, dst_route_layer))
-                .push(strip_header::request::layer(DST_OVERRIDE_HEADER))
-                .push_per_make(metrics.stack.layer(stack_labels("logical")))
-                .push(trace::layer(
-                    |dst: &DstAddr| info_span!("logical", dst = %dst.dst_logical()),
-                ));
->>>>>>> f44d2734
 
             // Routes targets to a Profile stack, i.e. so that profile
             // resolutions are shared even as the type of request may vary.
@@ -235,12 +180,11 @@
                     profiles_client,
                     http_profile_route_proxy.into_inner(),
                 ))
-                .push(metrics.stack.new_layer(stack_labels("profile.make")))
                 .push_pending()
                 .push_per_service(
                     svc::layers()
                         .push_lock()
-                        .push(metrics.stack.new_layer(stack_labels("profile"))),
+                        .push(metrics.stack.layer(stack_labels("profile"))),
                 )
                 // Caches profile stacks.
                 .check_new_clone_service::<Profile>()
@@ -255,7 +199,6 @@
             let http_strip_headers = svc::layers()
                 .push(strip_header::request::layer(L5D_REMOTE_IP))
                 .push(strip_header::request::layer(L5D_CLIENT_ID))
-<<<<<<< HEAD
                 .push(strip_header::response::layer(L5D_SERVER_ID));
 
             // Handles requests as they are initially received by the proxy.
@@ -309,18 +252,8 @@
                 .push_per_service(http_strip_headers)
                 .push_per_service(http_admit_request)
                 .push_per_service(http_server_observability)
-                .push_per_service(metrics.stack.new_layer(stack_labels("source")))
+                .push_per_service(metrics.stack.layer(stack_labels("source")))
                 .push_trace(|src: &tls::accept::Meta| {
-=======
-                .push(strip_header::response::layer(L5D_SERVER_ID))
-                .push(insert::layer(move || {
-                    DispatchDeadline::after(buffer.dispatch_timeout)
-                }))
-                .push_per_make(metrics.http_errors)
-                .push_per_make(errors::layer())
-                .push_per_make(metrics.stack.layer(stack_labels("source")))
-                .push(trace::layer(|src: &tls::accept::Meta| {
->>>>>>> f44d2734
                     info_span!(
                         "source",
                         target.addr = %src.addrs.target_addr(),
@@ -349,10 +282,6 @@
     }
 }
 
-fn stack_labels(name: &'static str) -> metric_labels::StackLabels {
-    metric_labels::StackLabels::inbound(name)
-}
-
 #[derive(Copy, Clone, Debug)]
 struct TransportLabels;
 
