//! Configures and runs the inbound proxy.
//!
//! The inbound proxy is responsible for terminating traffic from other network
//! endpoints inbound to the local application.

#![deny(warnings, rust_2018_idioms)]

pub use self::endpoint::{
    HttpEndpoint, Profile, ProfileTarget, RequestTarget, Target, TcpEndpoint,
};
use futures::future;
use linkerd2_app_core::{
    classify,
    config::{ProxyConfig, ServerConfig},
    drain, dst, errors, metric_labels,
    opencensus::proto::trace::v1 as oc,
    profiles,
    proxy::{
        self,
        http::{client, normalize_uri, orig_proto, strip_header},
        identity,
        server::{Protocol as ServerProtocol, Server},
        tap, tcp,
    },
    reconnect, router, serve,
    spans::SpanConverter,
<<<<<<< HEAD
    svc::{self, NewService},
    trace_context,
    transport::{self, connect, io::BoxedIo, tls, OrigDstAddr, SysOrigDstAddr},
    Error, ProxyMetrics, DST_OVERRIDE_HEADER, L5D_CLIENT_ID, L5D_REMOTE_IP, L5D_SERVER_ID,
=======
    svc,
    transport::{self, connect, tls, OrigDstAddr, SysOrigDstAddr},
    Addr, DispatchDeadline, Error, ProxyMetrics, TraceContextLayer, CANONICAL_DST_HEADER,
    DST_OVERRIDE_HEADER, L5D_CLIENT_ID, L5D_REMOTE_IP, L5D_SERVER_ID,
>>>>>>> 3b9bca9c
};
use std::collections::HashMap;
use std::net::SocketAddr;
use tokio::sync::mpsc;
use tracing::{info, info_span};

mod endpoint;
#[allow(dead_code)] // TODO #2597
mod set_client_id_on_req;
#[allow(dead_code)] // TODO #2597
mod set_remote_ip_on_req;

#[derive(Clone, Debug)]
pub struct Config<A: OrigDstAddr = SysOrigDstAddr> {
    pub proxy: ProxyConfig<A>,
}

pub struct Inbound {
    pub listen_addr: SocketAddr,
    pub serve: serve::Task,
}

impl<A: OrigDstAddr> Config<A> {
    pub fn with_orig_dst_addr<B: OrigDstAddr>(self, orig_dst_addr: B) -> Config<B> {
        Config {
            proxy: self.proxy.with_orig_dst_addr(orig_dst_addr),
        }
    }

    pub fn build<P>(
        self,
        local_identity: tls::Conditional<identity::Local>,
        profiles_client: P,
        tap_layer: tap::Layer,
        metrics: ProxyMetrics,
        span_sink: Option<mpsc::Sender<oc::Span>>,
        drain: drain::Watch,
    ) -> Result<Inbound, Error>
    where
        A: Send + 'static,
        P: profiles::GetRoutes<Profile> + Clone + Send + 'static,
        P::Future: Send,
    {
        use proxy::core::listen::{Bind, Listen};
        let Config {
            proxy:
                ProxyConfig {
                    server: ServerConfig { bind, h2_settings },
                    connect,
                    cache_capacity,
                    cache_max_idle_age,
                    disable_protocol_detection_for_ports,
                    service_acquisition_timeout,
                    max_in_flight_requests,
                },
        } = self;

        let listen = bind.bind().map_err(Error::from)?;
        let listen_addr = listen.listen_addr();

        // The stack is served lazily since some layers (notably buffer) spawn
        // tasks from their constructor. This helps to ensure that tasks are
        // spawned on the same runtime as the proxy.
        let serve = Box::new(future::lazy(move || {
            // Establishes connections to the local application (for both
            // TCP forwarding and HTTP proxying).
            let tcp_connect = svc::stack(connect::Connect::new(connect.keepalive))
                .push_map_response(BoxedIo::new) // Ensures the transport propagates shutdown properly.
                .push_timeout(connect.timeout)
                .push(metrics.transport.layer_connect(TransportLabels));

            // Forwards TCP streams that cannot be decoded as HTTP.
            let tcp_forward = tcp_connect
                .clone()
                .push_map_target(|meta: tls::accept::Meta| {
                    TcpEndpoint::from(meta.addrs.target_addr())
                })
                .push(svc::layer::mk(tcp::Forward::new));

            // Caches HTTP clients for each inbound port & HTTP settings.
            let http_endpoint_cache = tcp_connect
                .push(client::layer(connect.h2_settings))
                .push(reconnect::layer({
                    let backoff = connect.backoff.clone();
                    move |_| Ok(backoff.stream())
                }))
<<<<<<< HEAD
=======
                .push_on_response(TraceContextLayer::new(
                    span_sink
                        .clone()
                        .map(|span_sink| SpanConverter::client(span_sink, trace_labels())),
                ))
                .push(normalize_uri::layer());

            // A stack configured by `router::Config`, responsible for building
            // a router made of route stacks configured by `inbound::Endpoint`.
            let endpoint_router = client_stack
                .push(tap_layer)
                .push(metrics.http_endpoint.into_layer::<classify::Response>())
                .check_service::<Endpoint>()
                .instrument(
                    |endpoint: &Endpoint| info_span!("endpoint", peer.addr = %endpoint.addr),
                )
>>>>>>> 3b9bca9c
                .into_new_service()
                .push_on_response(
                    svc::layers()
                        .push_lock()
                        .push(metrics.stack.layer(stack_labels("endpoint"))),
                )
                .spawn_cache(cache_capacity, cache_max_idle_age)
                .instrument(|ep: &HttpEndpoint| {
                    info_span!(
                        "endpoint",
                        port = %ep.port,
                        http = ?ep.settings,
                    )
                })
                .check_service::<HttpEndpoint>();

            let http_target_observability = svc::layers()
                // Registers the stack to be tapped.
                .push(tap_layer)
                // Records metrics for each `Target`.
                .push(metrics.http_endpoint.into_layer::<classify::Response>())
                .push_on_response(trace_context::layer(
                    span_sink
                        .clone()
                        .map(|span_sink| SpanConverter::client(span_sink, trace_labels())),
                ));

            let http_profile_route_proxy = svc::proxies()
                // Sets the route as a request extension so that it can be used
                // by tap.
                .push_http_insert_target()
                // Records per-route metrics.
                .push(metrics.http_route.into_layer::<classify::Response>())
                // Sets the per-route response classifier as a request
                // extension.
                .push(classify::Layer::new())
                .check_new_clone_service::<dst::Route>();

            let http_target_cache = http_endpoint_cache
                .push_map_target(HttpEndpoint::from)
                // Normalizes the URI, i.e. if it was originally in
                // absolute-form on the outbound side.
                .push(normalize_uri::layer())
                .push(http_target_observability)
                .into_new_service()
                .push_on_response(
                    svc::layers()
                        .push_lock()
                        .push(metrics.stack.layer(stack_labels("target"))),
                )
<<<<<<< HEAD
                .check_new_clone_service::<Target>()
                .spawn_cache(cache_capacity, cache_max_idle_age)
                .instrument(|_: &Target| info_span!("target"))
                .check_service::<Target>();
=======
                .push(profiles::router::layer(profiles_client, dst_route_layer))
                .push(strip_header::request::layer(DST_OVERRIDE_HEADER))
                .push_on_response(metrics.stack.layer(stack_labels("logical")))
                .instrument(|dst: &DstAddr| info_span!("logical", dst = %dst.dst_logical()));
>>>>>>> 3b9bca9c

            // Routes targets to a Profile stack, i.e. so that profile
            // resolutions are shared even as the type of request may vary.
            let http_profile_cache = http_target_cache
                .clone()
                .push_on_response(svc::layers().box_http_request())
                .check_service::<Target>()
                // Provides route configuration without pdestination overrides.
                .push(profiles::Layer::without_overrides(
                    profiles_client,
                    http_profile_route_proxy.into_inner(),
                ))
                .into_new_service()
                .push_on_response(
                    svc::layers()
                        .push_lock()
                        .push(metrics.stack.layer(stack_labels("profile"))),
                )
                // Caches profile stacks.
                .check_new_clone_service::<Profile>()
                .spawn_cache(cache_capacity, cache_max_idle_age)
                .instrument(|p: &Profile| info_span!("profile", addr = %p.addr()))
                .check_service::<Profile>()
                .push(router::Layer::new(|()| ProfileTarget))
                .check_new_service_routes::<(), Target>()
                .new_service(());

            // Strips headers that may be set by the inbound router.
            let http_strip_headers = svc::layers()
                .push(strip_header::request::layer(L5D_REMOTE_IP))
                .push(strip_header::request::layer(L5D_CLIENT_ID))
                .push(strip_header::response::layer(L5D_SERVER_ID));

            // Handles requests as they are initially received by the proxy.
            let http_admit_request = svc::layers()
                // Downgrades the protocol if upgraded by an outbound proxy.
                .push(svc::layer::mk(orig_proto::Downgrade::new))
                // Ensures that load is not shed if the inner service is in-use.
                .push_oneshot()
                // Limits the number of in-flight requests.
                .push_concurrency_limit(max_in_flight_requests)
                // Sheds load if too many requests are in flight.
                //
                // XXX Can this be removed? Is it okay to just backpressure onto
                // the client? Should we instead limit the number of active
                // connections?
                .push_load_shed()
                .push(metrics.http_errors)
                // Synthesizes responses for proxy errors.
                .push(errors::layer());

            let http_server_observability = svc::layers()
                .push(trace_context::layer(span_sink.map(|span_sink| {
                    SpanConverter::server(span_sink, trace_labels())
                })))
                // Tracks proxy handletime.
                .push(metrics.http_handle_time.layer());

            let http_server = svc::stack(http_profile_cache)
                .push_on_response(svc::layers().box_http_response())
                .push_make_ready()
                .push_fallback(
                    http_target_cache
                        .push_on_response(svc::layers().box_http_response().box_http_request()),
                )
<<<<<<< HEAD
                .check_service::<Target>()
                // Ensures that the built service is ready before it is returned
                // to the router to dispatch a request.
                .push_make_ready()
                // Limits the amount of time each request waits to obtain a
                // ready service.
                .push_timeout(service_acquisition_timeout)
                // Removes the override header after it has been used to
                // determine a reuquest target.
                .push_on_response(strip_header::request::layer(DST_OVERRIDE_HEADER))
                // Routes each request to a target, obtains a service for that
                // target, and dispatches the request.
                .instrument_from_target()
                .push(router::Layer::new(RequestTarget::from))
                .check_new_service::<tls::accept::Meta>()
                // Used by tap.
                .push_http_insert_target()
                .push_on_response(http_strip_headers)
                .push_on_response(http_admit_request)
                .push_on_response(http_server_observability)
                .push_on_response(metrics.stack.layer(stack_labels("source")))
=======
>>>>>>> 3b9bca9c
                .instrument(|src: &tls::accept::Meta| {
                    info_span!(
                        "source",
                        target.addr = %src.addrs.target_addr(),
                    )
<<<<<<< HEAD
                });
=======
                })
                .push_on_response(TraceContextLayer::new(
                    span_sink.map(|span_sink| SpanConverter::server(span_sink, trace_labels())),
                ))
                .push(metrics.http_handle_time.layer())
                .check_service::<tls::accept::Meta>();

            let forward_tcp = tcp::Forward::new(
                svc::stack(connect_stack)
                    .push_map_target(|meta: tls::accept::Meta| {
                        Endpoint::from(meta.addrs.target_addr())
                    })
                    .into_inner(),
            );
>>>>>>> 3b9bca9c

            let tcp_server = Server::new(
                TransportLabels,
                metrics.transport,
                tcp_forward.into_inner(),
                http_server.into_inner(),
                h2_settings,
                drain.clone(),
                disable_protocol_detection_for_ports.clone(),
            );

            // Terminate inbound mTLS from other outbound proxies.
            let accept = tls::AcceptTls::new(local_identity, tcp_server)
                .with_skip_ports(disable_protocol_detection_for_ports);

            info!(listen.addr = %listen.listen_addr(), "Serving");
            serve::serve(listen, accept, drain)
        }));

        Ok(Inbound { listen_addr, serve })
    }
}

#[derive(Copy, Clone, Debug)]
struct TransportLabels;

impl transport::metrics::TransportLabels<HttpEndpoint> for TransportLabels {
    type Labels = transport::labels::Key;

    fn transport_labels(&self, _: &HttpEndpoint) -> Self::Labels {
        transport::labels::Key::connect::<()>(
            "inbound",
            tls::Conditional::None(tls::ReasonForNoPeerName::Loopback.into()),
        )
    }
}

impl transport::metrics::TransportLabels<TcpEndpoint> for TransportLabels {
    type Labels = transport::labels::Key;

    fn transport_labels(&self, _: &TcpEndpoint) -> Self::Labels {
        transport::labels::Key::connect::<()>(
            "inbound",
            tls::Conditional::None(tls::ReasonForNoPeerName::Loopback.into()),
        )
    }
}

impl transport::metrics::TransportLabels<ServerProtocol> for TransportLabels {
    type Labels = transport::labels::Key;

    fn transport_labels(&self, proto: &ServerProtocol) -> Self::Labels {
        transport::labels::Key::accept("inbound", proto.tls.peer_identity.as_ref())
    }
}

pub fn trace_labels() -> HashMap<String, String> {
    let mut l = HashMap::new();
    l.insert("direction".to_string(), "inbound".to_string());
    l
}

fn stack_labels(name: &'static str) -> metric_labels::StackLabels {
    metric_labels::StackLabels::inbound(name)
}<|MERGE_RESOLUTION|>--- conflicted
+++ resolved
@@ -24,17 +24,10 @@
     },
     reconnect, router, serve,
     spans::SpanConverter,
-<<<<<<< HEAD
     svc::{self, NewService},
-    trace_context,
     transport::{self, connect, io::BoxedIo, tls, OrigDstAddr, SysOrigDstAddr},
-    Error, ProxyMetrics, DST_OVERRIDE_HEADER, L5D_CLIENT_ID, L5D_REMOTE_IP, L5D_SERVER_ID,
-=======
-    svc,
-    transport::{self, connect, tls, OrigDstAddr, SysOrigDstAddr},
-    Addr, DispatchDeadline, Error, ProxyMetrics, TraceContextLayer, CANONICAL_DST_HEADER,
-    DST_OVERRIDE_HEADER, L5D_CLIENT_ID, L5D_REMOTE_IP, L5D_SERVER_ID,
->>>>>>> 3b9bca9c
+    Error, ProxyMetrics, TraceContextLayer, DST_OVERRIDE_HEADER, L5D_CLIENT_ID, L5D_REMOTE_IP,
+    L5D_SERVER_ID,
 };
 use std::collections::HashMap;
 use std::net::SocketAddr;
@@ -121,25 +114,6 @@
                     let backoff = connect.backoff.clone();
                     move |_| Ok(backoff.stream())
                 }))
-<<<<<<< HEAD
-=======
-                .push_on_response(TraceContextLayer::new(
-                    span_sink
-                        .clone()
-                        .map(|span_sink| SpanConverter::client(span_sink, trace_labels())),
-                ))
-                .push(normalize_uri::layer());
-
-            // A stack configured by `router::Config`, responsible for building
-            // a router made of route stacks configured by `inbound::Endpoint`.
-            let endpoint_router = client_stack
-                .push(tap_layer)
-                .push(metrics.http_endpoint.into_layer::<classify::Response>())
-                .check_service::<Endpoint>()
-                .instrument(
-                    |endpoint: &Endpoint| info_span!("endpoint", peer.addr = %endpoint.addr),
-                )
->>>>>>> 3b9bca9c
                 .into_new_service()
                 .push_on_response(
                     svc::layers()
@@ -161,7 +135,7 @@
                 .push(tap_layer)
                 // Records metrics for each `Target`.
                 .push(metrics.http_endpoint.into_layer::<classify::Response>())
-                .push_on_response(trace_context::layer(
+                .push_on_response(TraceContextLayer::new(
                     span_sink
                         .clone()
                         .map(|span_sink| SpanConverter::client(span_sink, trace_labels())),
@@ -190,17 +164,10 @@
                         .push_lock()
                         .push(metrics.stack.layer(stack_labels("target"))),
                 )
-<<<<<<< HEAD
                 .check_new_clone_service::<Target>()
                 .spawn_cache(cache_capacity, cache_max_idle_age)
                 .instrument(|_: &Target| info_span!("target"))
                 .check_service::<Target>();
-=======
-                .push(profiles::router::layer(profiles_client, dst_route_layer))
-                .push(strip_header::request::layer(DST_OVERRIDE_HEADER))
-                .push_on_response(metrics.stack.layer(stack_labels("logical")))
-                .instrument(|dst: &DstAddr| info_span!("logical", dst = %dst.dst_logical()));
->>>>>>> 3b9bca9c
 
             // Routes targets to a Profile stack, i.e. so that profile
             // resolutions are shared even as the type of request may vary.
@@ -253,7 +220,7 @@
                 .push(errors::layer());
 
             let http_server_observability = svc::layers()
-                .push(trace_context::layer(span_sink.map(|span_sink| {
+                .push(TraceContextLayer::new(span_sink.map(|span_sink| {
                     SpanConverter::server(span_sink, trace_labels())
                 })))
                 // Tracks proxy handletime.
@@ -266,7 +233,6 @@
                     http_target_cache
                         .push_on_response(svc::layers().box_http_response().box_http_request()),
                 )
-<<<<<<< HEAD
                 .check_service::<Target>()
                 // Ensures that the built service is ready before it is returned
                 // to the router to dispatch a request.
@@ -288,31 +254,12 @@
                 .push_on_response(http_admit_request)
                 .push_on_response(http_server_observability)
                 .push_on_response(metrics.stack.layer(stack_labels("source")))
-=======
->>>>>>> 3b9bca9c
                 .instrument(|src: &tls::accept::Meta| {
                     info_span!(
                         "source",
                         target.addr = %src.addrs.target_addr(),
                     )
-<<<<<<< HEAD
                 });
-=======
-                })
-                .push_on_response(TraceContextLayer::new(
-                    span_sink.map(|span_sink| SpanConverter::server(span_sink, trace_labels())),
-                ))
-                .push(metrics.http_handle_time.layer())
-                .check_service::<tls::accept::Meta>();
-
-            let forward_tcp = tcp::Forward::new(
-                svc::stack(connect_stack)
-                    .push_map_target(|meta: tls::accept::Meta| {
-                        Endpoint::from(meta.addrs.target_addr())
-                    })
-                    .into_inner(),
-            );
->>>>>>> 3b9bca9c
 
             let tcp_server = Server::new(
                 TransportLabels,
