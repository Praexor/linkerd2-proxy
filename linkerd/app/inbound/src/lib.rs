//! Configures and runs the inbound proxy.
//!
//! The inbound proxy is responsible for terminating traffic from other network
//! endpoints inbound to the local application.

#![deny(warnings, rust_2018_idioms)]

use self::allow_discovery::AllowProfile;
pub use self::endpoint::{
    HttpEndpoint, ProfileTarget, RequestTarget, Target, TcpAccept, TcpEndpoint,
};
use self::prevent_loop::PreventLoop;
use self::require_identity_for_ports::RequireIdentityForPorts;
use futures::future;
use linkerd2_app_core::{
    classify,
    config::{ProxyConfig, ServerConfig},
    drain, dst, errors, metrics,
    opencensus::proto::trace::v1 as oc,
    profiles,
    proxy::{
        http::{self, orig_proto, strip_header},
        identity, tap, tcp,
    },
    reconnect,
    spans::SpanConverter,
    svc::{self},
    transport::{self, io, listen, tls},
    Error, NameAddr, NameMatch, TraceContext, DST_OVERRIDE_HEADER,
};
use std::{collections::HashMap, time::Duration};
use tokio::{net::TcpStream, sync::mpsc};
use tracing::debug_span;

mod allow_discovery;
pub mod endpoint;
mod prevent_loop;
mod require_identity_for_ports;

#[derive(Clone, Debug)]
pub struct Config {
    pub allow_discovery: NameMatch,
    pub proxy: ProxyConfig,
    pub require_identity_for_inbound_ports: RequireIdentityForPorts,
    pub disable_protocol_detection_for_ports: SkipByPort,
    pub profile_idle_timeout: Duration,
}

#[derive(Clone, Debug)]
pub struct SkipByPort(std::sync::Arc<indexmap::IndexSet<u16>>);

type SensorIo<T> = io::SensorIo<T, transport::metrics::Sensor>;

// === impl Config ===

impl Config {
    pub fn build<L, S, P>(
        self,
        listen_addr: std::net::SocketAddr,
        local_identity: tls::Conditional<identity::Local>,
        http_loopback: L,
        profiles_client: P,
        tap_layer: tap::Layer,
        metrics: metrics::Proxy,
        span_sink: Option<mpsc::Sender<oc::Span>>,
        drain: drain::Watch,
    ) -> impl svc::NewService<
        listen::Addrs,
        Service = impl tower::Service<
            tokio::net::TcpStream,
            Response = (),
            Error = impl Into<Error>,
            Future = impl Send + 'static,
        > + Send
                      + 'static,
    > + Clone
           + Send
           + 'static
    where
        L: svc::NewService<Target, Service = S> + Unpin + Clone + Send + Sync + 'static,
        S: tower::Service<
                http::Request<http::boxed::Payload>,
                Response = http::Response<http::boxed::Payload>,
            > + Unpin
            + Send
            + 'static,
        S::Error: Into<Error>,
        S::Future: Unpin + Send,
        P: profiles::GetProfile<NameAddr> + Unpin + Clone + Send + Sync + 'static,
        P::Future: Unpin + Send,
        P::Error: Send,
    {
        let prevent_loop = PreventLoop::from(listen_addr.port());
        let tcp_connect = self.build_tcp_connect(prevent_loop, &metrics);
        let http_router = self.build_http_router(
            tcp_connect.clone(),
            prevent_loop,
            http_loopback,
            profiles_client,
            tap_layer,
            metrics.clone(),
            span_sink.clone(),
        );

        // Forwards TCP streams that cannot be decoded as HTTP.
        let tcp_forward = svc::stack(tcp_connect)
            .push_make_thunk()
            .push_on_response(svc::layer::mk(tcp::Forward::new))
            .instrument(|_: &_| debug_span!("tcp"))
            .into_inner();

        let accept = self.build_accept(
            tcp_forward.clone(),
            http_router,
            metrics.clone(),
            span_sink,
            drain,
        );

        self.build_tls_accept(accept, tcp_forward, local_identity, metrics)
    }

    pub fn build_tcp_connect(
        &self,
        prevent_loop: PreventLoop,
        metrics: &metrics::Proxy,
    ) -> impl tower::Service<
        TcpEndpoint,
        Error = impl Into<Error>,
        Future = impl future::Future + Unpin + Send,
        Response = impl tokio::io::AsyncRead + tokio::io::AsyncWrite + Unpin + Send + 'static,
    > + tower::Service<
        HttpEndpoint,
        Error = impl Into<Error>,
        Future = impl future::Future + Unpin + Send,
        Response = impl tokio::io::AsyncRead + tokio::io::AsyncWrite + Unpin + Send + 'static,
    > + Unpin
           + Clone
           + Send {
        // Establishes connections to remote peers (for both TCP
        // forwarding and HTTP proxying).
        svc::connect(self.proxy.connect.keepalive)
            .push_map_response(io::BoxedIo::new) // Ensures the transport propagates shutdown properly.
            // Limits the time we wait for a connection to be established.
            .push_timeout(self.proxy.connect.timeout)
            .push(metrics.transport.layer_connect())
            .push_request_filter(prevent_loop)
            .into_inner()
    }

    pub fn build_http_router<C, P, L, S>(
        &self,
        tcp_connect: C,
        prevent_loop: impl Into<PreventLoop>,
        loopback: L,
        profiles_client: P,
        tap_layer: tap::Layer,
        metrics: metrics::Proxy,
        span_sink: Option<mpsc::Sender<oc::Span>>,
    ) -> impl svc::NewService<
        Target,
        Service = impl tower::Service<
            http::Request<http::boxed::Payload>,
            Response = http::Response<http::boxed::Payload>,
            Error = Error,
            Future = impl Send,
        > + Unpin
                      + Send,
    > + Unpin
           + Clone
           + Send
    where
        C: tower::Service<HttpEndpoint> + Unpin + Clone + Send + Sync + 'static,
        C::Error: Into<Error>,
        C::Response: tokio::io::AsyncRead + tokio::io::AsyncWrite + Unpin + Send + 'static,
        C::Future: Unpin + Send,
        P: profiles::GetProfile<NameAddr> + Unpin + Clone + Send + Sync + 'static,
        P::Future: Unpin + Send,
        P::Error: Send,
        // The loopback router processes requests sent to the inbound port.
        L: svc::NewService<Target, Service = S> + Unpin + Send + Clone + Sync + 'static,
        S: tower::Service<
                http::Request<http::boxed::Payload>,
                Response = http::Response<http::boxed::Payload>,
            > + Unpin
            + Send
            + 'static,
        S::Error: Into<Error>,
        S::Future: Unpin + Send,
    {
        let Config {
            allow_discovery,
            proxy:
                ProxyConfig {
                    connect,
                    buffer_capacity,
                    cache_max_idle_age,
                    dispatch_timeout,
                    ..
                },
            ..
        } = self.clone();

        let prevent_loop = prevent_loop.into();

        // Creates HTTP clients for each inbound port & HTTP settings.
        let endpoint = svc::stack(tcp_connect)
            .push(http::client::layer(
                connect.h1_settings,
                connect.h2_settings,
            ))
            .push(reconnect::layer({
                let backoff = connect.backoff;
                move |_| Ok(backoff.stream())
            }))
            .check_new_service::<HttpEndpoint, http::Request<_>>();

        let observe = svc::layers()
            // Registers the stack to be tapped.
            .push(tap_layer)
            // Records metrics for each `Target`.
            .push(metrics.http_endpoint.into_layer::<classify::Response>())
            .push_on_response(TraceContext::layer(
                span_sink
                    .clone()
                    .map(|span_sink| SpanConverter::client(span_sink, trace_labels())),
            ));

        let target = endpoint
            .push_map_target(HttpEndpoint::from)
            .push(observe)
            .push_on_response(svc::layers().box_http_response())
            .check_new_service::<Target, http::Request<_>>();

        // Attempts to discover a service profile for each logical target (as
        // informed by the request's headers). The stack is cached until a
        // request has not been received for `cache_max_idle_age`.
        let profile = target
            .clone()
            .check_new_service::<Target, http::Request<http::boxed::Payload>>()
            .push_on_response(svc::layers().box_http_request())
            // The target stack doesn't use the profile resolution, so drop it.
            .push_map_target(endpoint::Target::from)
            .push(profiles::http::route_request::layer(
                svc::proxies()
                    // Sets the route as a request extension so that it can be used
                    // by tap.
                    .push_http_insert_target()
                    // Records per-route metrics.
                    .push(metrics.http_route.into_layer::<classify::Response>())
                    // Sets the per-route response classifier as a request
                    // extension.
                    .push(classify::Layer::new())
                    .check_new_clone::<dst::Route>()
                    .push_map_target(endpoint::route)
                    .into_inner(),
            ))
            .push_map_target(endpoint::Logical::from)
            .push(profiles::discover::layer(
                profiles_client,
                AllowProfile(allow_discovery),
            ))
            .push_on_response(svc::layers().box_http_response())
            .instrument(|_: &Target| debug_span!("profile"))
            // Skip the profile stack if it takes too long to become ready.
            .push_when_unready(target.clone(), self.profile_idle_timeout)
            .check_new_service::<Target, http::Request<http::boxed::Payload>>();

        // If the traffic is targeted at the inbound port, send it through
        // the loopback service (i.e. as a gateway).
        let switch_loopback = svc::stack(loopback).push_switch(prevent_loop, profile);

        // Attempts to resolve the target as a service profile or, if that
        // fails, skips that stack to forward to the local endpoint.
        svc::stack(switch_loopback)
            .check_new_service::<Target, http::Request<http::boxed::Payload>>()
            .cache(
                svc::layers().push_on_response(
                    svc::layers()
                        .push_failfast(dispatch_timeout)
                        .push_spawn_buffer_with_idle_timeout(buffer_capacity, cache_max_idle_age)
                        .push(metrics.stack.layer(stack_labels("logical")))
                        .box_http_response(),
                ),
            )
            // Boxing is necessary purely to limit the link-time overhead of
            // having enormous types.
<<<<<<< HEAD
            .box_new()
=======
            .box_new_service()
>>>>>>> 04431a37
            .check_new_service::<Target, http::Request<http::boxed::Payload>>()
            .into_inner()
    }

    pub fn build_accept<I, F, A, H, S>(
        &self,
        tcp_forward: F,
        http_router: H,
        metrics: metrics::Proxy,
        span_sink: Option<mpsc::Sender<oc::Span>>,
        drain: drain::Watch,
    ) -> impl svc::NewService<
        TcpAccept,
        Service = impl tower::Service<
            I,
            Response = (),
            Error = impl Into<Error>,
            Future = impl Send + 'static,
        > + Send
                      + 'static,
    > + Clone
           + Send
           + 'static
    where
        I: io::AsyncRead + io::AsyncWrite + io::PeerAddr + Unpin + Send + 'static,
        F: svc::NewService<TcpEndpoint, Service = A> + Unpin + Clone + Send + 'static,
        A: tower::Service<io::PrefixedIo<I>, Response = ()> + Clone + Send + 'static,
        A::Error: Into<Error>,
        A::Future: Send,
        H: svc::NewService<Target, Service = S> + Unpin + Clone + Send + 'static,
        S: tower::Service<
                http::Request<http::boxed::Payload>,
                Response = http::Response<http::boxed::Payload>,
                Error = Error,
            > + Send
            + 'static,
        S::Future: Send,
    {
        let ProxyConfig {
            server: ServerConfig { h2_settings, .. },
            dispatch_timeout,
            max_in_flight_requests,
            detect_protocol_timeout,
            cache_max_idle_age,
            buffer_capacity,
            ..
        } = self.proxy.clone();

        // Handles requests as they are initially received by the proxy.
        let http_admit_request = svc::layers()
            // Downgrades the protocol if upgraded by an outbound proxy.
            .push(svc::layer::mk(orig_proto::Downgrade::new))
            // Limits the number of in-flight requests.
            .push_concurrency_limit(max_in_flight_requests)
            // Eagerly fail requests when the proxy is out of capacity for a
            // dispatch_timeout.
            .push_failfast(dispatch_timeout)
            .push(metrics.http_errors)
            // Synthesizes responses for proxy errors.
            .push(errors::layer());

        let http_server = svc::stack(http_router)
            // Removes the override header after it has been used to
            // determine a reuquest target.
            .push_on_response(strip_header::request::layer(DST_OVERRIDE_HEADER))
            // Routes each request to a target, obtains a service for that
            // target, and dispatches the request.
            .instrument_from_target()
            .push(svc::layer::mk(|inner| {
                svc::stack::NewRouter::new(RequestTarget::from, inner)
            }))
            // Used by tap.
            .push_http_insert_target()
            .check_new_service::<TcpAccept, http::Request<_>>()
            .push_on_response(
                svc::layers()
                    .push(http_admit_request)
                    .push(TraceContext::layer(span_sink.map(|span_sink| {
                        SpanConverter::server(span_sink, trace_labels())
                    })))
                    .push(metrics.stack.layer(stack_labels("source")))
                    .box_http_request()
                    .box_http_response(),
            )
            .push(svc::layer::mk(http::normalize_uri::MakeNormalizeUri::new))
            .push_map_target(|(_, accept): (_, TcpAccept)| accept)
            .instrument(|(v, _): &(http::Version, _)| debug_span!("http", %v))
            .check_new_service::<(http::Version, TcpAccept), http::Request<_>>()
            .into_inner();

        svc::stack(http::NewServeHttp::new(
            h2_settings,
            http_server,
            svc::stack(tcp_forward)
                .push_map_target(TcpEndpoint::from)
                .into_inner(),
            drain.clone(),
        ))
        .cache(
            svc::layers().push_on_response(
                svc::layers()
                    .push_failfast(dispatch_timeout)
                    .push_spawn_buffer_with_idle_timeout(buffer_capacity, cache_max_idle_age),
            ),
        )
        .push(http::DetectHttp::layer(detect_protocol_timeout))
        .into_inner()
    }

    pub fn build_tls_accept<D, A, F, B>(
        self,
        detect: D,
        tcp_forward: F,
        identity: tls::Conditional<identity::Local>,
        metrics: metrics::Proxy,
    ) -> impl svc::NewService<
        listen::Addrs,
        Service = impl tower::Service<
            TcpStream,
            Response = (),
            Error = impl Into<Error>,
            Future = impl Send + 'static,
        > + Send
                      + 'static,
    > + Clone
           + Send
           + 'static
    where
        D: svc::NewService<TcpAccept, Service = A> + Unpin + Clone + Send + Sync + 'static,
        A: tower::Service<SensorIo<io::BoxedIo>, Response = ()> + Unpin + Send + 'static,
        A::Error: Into<Error>,
        A::Future: Send,
        F: svc::NewService<TcpEndpoint, Service = B> + Unpin + Clone + Send + Sync + 'static,
        B: tower::Service<SensorIo<TcpStream>, Response = ()> + Unpin + Send + 'static,
        B::Error: Into<Error>,
        B::Future: Send,
    {
        let ProxyConfig {
            detect_protocol_timeout,
            ..
        } = self.proxy;
        let require_identity = self.require_identity_for_inbound_ports;

        svc::stack(detect)
            .push_request_filter(require_identity)
            .push(metrics.transport.layer_accept())
            .push_map_target(TcpAccept::from)
            .push(tls::DetectTls::layer(
                identity.clone(),
                detect_protocol_timeout,
            ))
            .push_switch(
                self.disable_protocol_detection_for_ports,
                svc::stack(tcp_forward)
                    .push_map_target(TcpEndpoint::from)
                    .push(metrics.transport.layer_accept())
                    .push_map_target(TcpAccept::from)
                    .into_inner(),
            )
            .into_inner()
    }
}

pub fn trace_labels() -> HashMap<String, String> {
    let mut l = HashMap::new();
    l.insert("direction".to_string(), "inbound".to_string());
    l
}

fn stack_labels(name: &'static str) -> metrics::StackLabels {
    metrics::StackLabels::inbound(name)
}

// === impl SkipByPort ===

impl From<indexmap::IndexSet<u16>> for SkipByPort {
    fn from(ports: indexmap::IndexSet<u16>) -> Self {
        SkipByPort(ports.into())
    }
}

impl svc::stack::Switch<listen::Addrs> for SkipByPort {
    fn use_primary(&self, t: &listen::Addrs) -> bool {
        !self.0.contains(&t.target_addr().port())
    }
}<|MERGE_RESOLUTION|>--- conflicted
+++ resolved
@@ -285,11 +285,7 @@
             )
             // Boxing is necessary purely to limit the link-time overhead of
             // having enormous types.
-<<<<<<< HEAD
-            .box_new()
-=======
             .box_new_service()
->>>>>>> 04431a37
             .check_new_service::<Target, http::Request<http::boxed::Payload>>()
             .into_inner()
     }
