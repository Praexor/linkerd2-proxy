--- conflicted
+++ resolved
@@ -7,10 +7,7 @@
 
 [dependencies]
 futures = "0.1"
-<<<<<<< HEAD
-=======
 linkerd2-error = { path = "../error" }
->>>>>>> b4b81ba1
 linkerd2-stack = { path = "../stack" }
 tokio-connect = { git = "https://github.com/carllerche/tokio-connect" }
 tokio-timer = "0.2.4"
