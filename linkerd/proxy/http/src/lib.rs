#![deny(warnings, rust_2018_idioms)]

use http::header::AsHeaderName;
use http::uri::Authority;
use linkerd2_error::Error;
use linkerd2_identity as identity;

pub mod add_header;
pub mod balance;
<<<<<<< HEAD
pub mod box_request;
pub mod box_response;
pub mod boxed;
=======
>>>>>>> edb1f52b
pub mod canonicalize;
pub mod client;
pub mod glue;
pub mod grpc;
pub mod h1;
pub mod h2;
pub mod header_from_target;
pub mod insert;
pub mod normalize_uri;
pub mod orig_proto;
pub mod settings;
pub mod strip_header;
pub mod timeout;
pub mod upgrade;
mod version;

pub use self::{
    client::Client,
    glue::{HttpBody as Body, HyperServerSvc},
    settings::Settings,
    version::Version,
};
pub use http::{header, uri, Request, Response};
pub use linkerd2_http_box as boxed;

pub trait HasH2Reason {
    fn h2_reason(&self) -> Option<::h2::Reason>;
}

impl<'a> HasH2Reason for &'a (dyn std::error::Error + 'static) {
    fn h2_reason(&self) -> Option<::h2::Reason> {
        if let Some(err) = self.downcast_ref::<::h2::Error>() {
            return err.h2_reason();
        }

        self.source().and_then(|e| e.h2_reason())
    }
}

impl HasH2Reason for Error {
    fn h2_reason(&self) -> Option<::h2::Reason> {
        (&**self as &(dyn std::error::Error + 'static)).h2_reason()
    }
}

impl HasH2Reason for ::h2::Error {
    fn h2_reason(&self) -> Option<::h2::Reason> {
        self.reason()
    }
}

/// Returns an Authority from the value of `header`.
pub fn authority_from_header<B, K>(req: &http::Request<B>, header: K) -> Option<Authority>
where
    K: AsHeaderName,
{
    header_value_from_request(req, header, |s: &str| s.parse::<Authority>().ok())
}

pub fn identity_from_header<B, K>(req: &http::Request<B>, header: K) -> Option<identity::Name>
where
    K: AsHeaderName,
{
    header_value_from_request(req, header, |s: &str| {
        identity::Name::from_hostname(s.as_bytes()).ok()
    })
}

fn header_value_from_request<B, K, F, T>(
    req: &http::Request<B>,
    header: K,
    try_from: F,
) -> Option<T>
where
    K: AsHeaderName,
    F: FnOnce(&str) -> Option<T>,
{
    req.headers().get(header)?.to_str().ok().and_then(try_from)
}<|MERGE_RESOLUTION|>--- conflicted
+++ resolved
@@ -7,12 +7,6 @@
 
 pub mod add_header;
 pub mod balance;
-<<<<<<< HEAD
-pub mod box_request;
-pub mod box_response;
-pub mod boxed;
-=======
->>>>>>> edb1f52b
 pub mod canonicalize;
 pub mod client;
 pub mod glue;
