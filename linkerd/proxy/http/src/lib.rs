#![deny(warnings, rust_2018_idioms)]
use http::header::AsHeaderName;
use http::uri::Authority;
use linkerd2_error::Error;
use linkerd2_identity as identity;

pub mod add_header;
pub mod balance;
pub mod client;
pub mod client_handle;
mod detect;
mod glue;
pub mod h1;
pub mod h2;
pub mod header_from_target;
pub mod insert;
pub mod normalize_uri;
pub mod orig_proto;
pub mod override_authority;
mod server;
pub mod strip_header;
pub mod timeout;
pub mod trace;
pub mod upgrade;
mod version;

pub use self::{
    client_handle::{ClientHandle, SetClientHandle},
<<<<<<< HEAD
    detect::DetectHttp,
    glue::{Body as Payload, HyperServerSvc},
=======
    glue::HyperServerSvc,
>>>>>>> c8d3677e
    override_authority::CanOverrideAuthority,
    server::NewServeHttp,
    timeout::MakeTimeoutLayer,
    version::Version,
};
pub use http::{header, uri, Request, Response, StatusCode};
pub use hyper::body::HttpBody;
pub use linkerd2_http_box as boxed;
use std::str::FromStr;

pub trait HasH2Reason {
    fn h2_reason(&self) -> Option<::h2::Reason>;
}

impl<'a> HasH2Reason for &'a (dyn std::error::Error + 'static) {
    fn h2_reason(&self) -> Option<::h2::Reason> {
        if let Some(err) = self.downcast_ref::<::h2::Error>() {
            return err.h2_reason();
        }

        self.source().and_then(|e| e.h2_reason())
    }
}

impl HasH2Reason for Error {
    fn h2_reason(&self) -> Option<::h2::Reason> {
        (&**self as &(dyn std::error::Error + 'static)).h2_reason()
    }
}

impl HasH2Reason for ::h2::Error {
    fn h2_reason(&self) -> Option<::h2::Reason> {
        self.reason()
    }
}

/// Returns an Authority from the value of `header`.
pub fn authority_from_header<B, K>(req: &http::Request<B>, header: K) -> Option<Authority>
where
    K: AsHeaderName,
{
    header_value_from_request(req, header, |s: &str| s.parse::<Authority>().ok())
}

pub fn identity_from_header<B, K>(req: &http::Request<B>, header: K) -> Option<identity::Name>
where
    K: AsHeaderName,
{
    header_value_from_request(req, header, |s: &str| identity::Name::from_str(s).ok())
}

fn header_value_from_request<B, K, F, T>(
    req: &http::Request<B>,
    header: K,
    try_from: F,
) -> Option<T>
where
    K: AsHeaderName,
    F: FnOnce(&str) -> Option<T>,
{
    req.headers().get(header)?.to_str().ok().and_then(try_from)
}<|MERGE_RESOLUTION|>--- conflicted
+++ resolved
@@ -26,12 +26,8 @@
 
 pub use self::{
     client_handle::{ClientHandle, SetClientHandle},
-<<<<<<< HEAD
     detect::DetectHttp,
-    glue::{Body as Payload, HyperServerSvc},
-=======
     glue::HyperServerSvc,
->>>>>>> c8d3677e
     override_authority::CanOverrideAuthority,
     server::NewServeHttp,
     timeout::MakeTimeoutLayer,
