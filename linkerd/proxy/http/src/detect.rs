--- conflicted
+++ resolved
@@ -45,7 +45,7 @@
         let mut i = 0;
         let mut maybe_h2 = true;
 
-        let mut timeout = time::delay_for(self.timeout).fuse();
+        let mut timeout = time::sleep(self.timeout).fuse();
         loop {
             trace!(capacity = buf.capacity() - i, "Reading");
             let sz = futures::select_biased! {
@@ -71,33 +71,9 @@
                     trace!("Matched HTTP/2 prefix");
                     return Ok((Some(Version::H2), io::PrefixedIo::new(buf.freeze(), io)));
                 } else {
-<<<<<<< HEAD
                     maybe_h2 = false;
                 }
             }
-=======
-                    trace!("Building new HTTP service");
-                    let svc = self
-                        .new_http
-                        .new_service((HttpVersion::Http1, self.target.clone()));
-                    self.http1 = Some(svc.clone());
-                    svc
-                };
-
-                let mut server = self.server.clone();
-                let drain = self.drain.clone();
-                Box::pin(async move {
-                    let (svc, closed) = SetClientHandle::new(io.peer_addr()?, http1);
-
-                    let mut conn = server
-                        .http1_only(true)
-                        .serve_connection(
-                            io,
-                            // Enable support for HTTP upgrades (CONNECT and websockets).
-                            upgrade::Service::new(svc, drain.clone()),
-                        )
-                        .with_upgrades();
->>>>>>> c657b3ee
 
             for j in i..(buf.len() - 1) {
                 // If we've reached the end of a line, we have enough information to know whether
