use super::control::ControlAddr;
use super::identity;
use crate::addr::{self, Addr};
use crate::proxy::reconnect::Backoff;
use crate::transport::tls;
use crate::{dns, Conditional};
use indexmap::IndexSet;
use std::collections::HashMap;
use std::convert::TryFrom;
use std::iter::FromIterator;
use std::net::SocketAddr;
use std::path::PathBuf;
use std::str::FromStr;
use std::time::Duration;
use std::{fmt, fs};
use tracing::{error, warn};

const INBOUND_CONNECT_BASE: &str = "INBOUND_CONNECT";
const OUTBOUND_CONNECT_BASE: &str = "OUTBOUND_CONNECT";
pub const CONTROL_BASE: &str = "CONTROL";

/// Tracks all configuration settings for the process.
#[derive(Debug)]
pub struct Config {
    /// Where to listen for connections that are initiated on the host.
    pub outbound_listener: Listener,

    /// Where to listen for connections initiated by external sources.
    pub inbound_listener: Listener,

    /// Where to listen for connections initiated by the tap service.
    pub control_listener: Option<TapSettings>,

    /// Where to serve admin HTTP.
    pub admin_listener: Listener,

    /// Where to forward externally received connections.
    pub inbound_forward: Option<SocketAddr>,

    /// The maximum amount of time that an inbound request can spend buffered in the inbound proxy.
    pub inbound_dispatch_timeout: Duration,

    /// The maximum amount of time that an inbound request can spend buffered in the outbound proxy.
    pub outbound_dispatch_timeout: Duration,

    /// The maximum amount of time that an inbound request can be buffered.
    pub control_dispatch_timeout: Duration,

    /// The maximum amount of time to wait for a connection to a local peer.
    pub inbound_connect_timeout: Duration,

    /// The maximum amount of time to wait for a connection to a remote peer.
    pub outbound_connect_timeout: Duration,

    /// Settings for the back-off used to determine the amount of time to wait
    /// between inbound connection attempts.
    pub inbound_connect_backoff: Backoff,

    /// Settings for the back-off used to determine the amount of time to wait
    /// between outbound connection attempts.
    pub outbound_connect_backoff: Backoff,

    // TCP Keepalive set on accepted inbound connections.
    pub inbound_accept_keepalive: Option<Duration>,

    // TCP Keepalive set on accepted outbound connections.
    pub outbound_accept_keepalive: Option<Duration>,

    // TCP Keepalive set on inbound connections to the local application.
    pub inbound_connect_keepalive: Option<Duration>,

    // TCP Keepalive set on outbound connections to the remote peers.
    pub outbound_connect_keepalive: Option<Duration>,

    pub inbound_ports_disable_protocol_detection: IndexSet<u16>,

    pub outbound_ports_disable_protocol_detection: IndexSet<u16>,

    pub inbound_router_capacity: usize,

    pub outbound_router_capacity: usize,

    pub inbound_router_max_idle_age: Duration,

    pub outbound_router_max_idle_age: Duration,

    pub inbound_max_requests_in_flight: usize,

    pub outbound_max_requests_in_flight: usize,

    /// Age after which metrics may be dropped.
    pub metrics_retain_idle: Duration,

    /// Settings for the back-off used to determine the amount of time to wait
    /// between when encountering errors talking to control plane before
    /// a new connection is attempted.
    pub control_backoff: Backoff,

    /// The maximum amount of time to wait for a connection to the controller.
    pub control_connect_timeout: Duration,

    pub identity_config: tls::Conditional<identity::Config>,

    //
    // Destination Config
    //
    /// Where to talk to the control plane.
    pub destination_addr: ControlAddr,

    pub trace_collector_addr: Option<ControlAddr>,

    /// The maximum number of queries to the Destination service which may be
    /// active concurrently.
    pub destination_buffer_capacity: usize,

    /// Configured by `ENV_DESTINATION_GET_SUFFIXES`.
    pub destination_get_suffixes: Vec<dns::Suffix>,

    /// Configured by `ENV_DESTINATION_PROFILE_SUFFIXES`.
    pub destination_profile_suffixes: Vec<dns::Suffix>,

    /// This token is passed to the Destination service so that it can return
    /// different results depending on the identity of the proxy making the
    /// call.
    pub destination_context: String,

    //
    // DNS Config
    //
    /// The path to "/etc/resolv.conf"
    pub resolv_conf_path: PathBuf,

    /// Optional minimum TTL for DNS lookups.
    pub dns_min_ttl: Option<Duration>,

    /// Optional maximum TTL for DNS lookups.
    pub dns_max_ttl: Option<Duration>,

    pub dns_canonicalize_timeout: Duration,

    pub h2_settings: H2Settings,
}

#[derive(Copy, Clone, Debug, Default)]
pub struct H2Settings {
    pub initial_stream_window_size: Option<u32>,
    pub initial_connection_window_size: Option<u32>,
}

/// Configuration settings for the tap server
#[derive(Debug)]
pub struct TapSettings {
    pub listener: Listener,
    pub tap_svc_name: identity::Name,
}

/// Configuration settings for binding a listener.
///
/// TODO: Rename this to be more inline with the actual types.
#[derive(Clone, Debug)]
pub struct Listener {
    /// The address to which the listener should bind.
    pub addr: SocketAddr,
}

/// Errors produced when loading a `Config` struct.
#[derive(Clone, Debug)]
pub enum Error {
    InvalidEnvVar,
    NoDestinationAddress,
}

#[derive(Debug, Eq, PartialEq)]
pub enum ParseError {
    EnvironmentUnsupported,
    NotADuration,
    NotADomainSuffix,
    NotANumber,
    HostIsNotAnIpAddress,
    NotUnicode,
    AddrError(addr::Error),
    NameError,
    InvalidTokenSource,
    InvalidTrustAnchors,
}

/// The strings used to build a configuration.
pub trait Strings {
    /// Retrieves the value for the key `key`.
    ///
    /// `key` must be one of the `ENV_` values below.
    fn get(&self, key: &str) -> Result<Option<String>, Error>;
}

/// An implementation of `Strings` that reads the values from environment variables.
pub struct Env;

#[derive(Clone)]
pub struct TestEnv {
    values: HashMap<&'static str, String>,
}

// Environment variables to look at when loading the configuration
pub const ENV_OUTBOUND_LISTEN_ADDR: &str = "LINKERD2_PROXY_OUTBOUND_LISTEN_ADDR";
pub const ENV_INBOUND_FORWARD: &str = "LINKERD2_PROXY_INBOUND_FORWARD";
pub const ENV_INBOUND_LISTEN_ADDR: &str = "LINKERD2_PROXY_INBOUND_LISTEN_ADDR";
pub const ENV_CONTROL_LISTEN_ADDR: &str = "LINKERD2_PROXY_CONTROL_LISTEN_ADDR";
pub const ENV_ADMIN_LISTEN_ADDR: &str = "LINKERD2_PROXY_ADMIN_LISTEN_ADDR";
pub const ENV_METRICS_RETAIN_IDLE: &str = "LINKERD2_PROXY_METRICS_RETAIN_IDLE";
const ENV_INBOUND_DISPATCH_TIMEOUT: &str = "LINKERD2_PROXY_INBOUND_DISPATCH_TIMEOUT";
const ENV_OUTBOUND_DISPATCH_TIMEOUT: &str = "LINKERD2_PROXY_OUTBOUND_DISPATCH_TIMEOUT";
const ENV_INBOUND_CONNECT_TIMEOUT: &str = "LINKERD2_PROXY_INBOUND_CONNECT_TIMEOUT";
const ENV_OUTBOUND_CONNECT_TIMEOUT: &str = "LINKERD2_PROXY_OUTBOUND_CONNECT_TIMEOUT";
const ENV_INBOUND_ACCEPT_KEEPALIVE: &str = "LINKERD2_PROXY_INBOUND_ACCEPT_KEEPALIVE";
const ENV_OUTBOUND_ACCEPT_KEEPALIVE: &str = "LINKERD2_PROXY_OUTBOUND_ACCEPT_KEEPALIVE";

const ENV_INBOUND_CONNECT_KEEPALIVE: &str = "LINKERD2_PROXY_INBOUND_CONNECT_KEEPALIVE";
const ENV_OUTBOUND_CONNECT_KEEPALIVE: &str = "LINKERD2_PROXY_OUTBOUND_CONNECT_KEEPALIVE";

pub const DEPRECATED_ENV_PRIVATE_LISTEN_ADDR: &str = "LINKERD2_PROXY_PRIVATE_LISTEN_ADDR";
pub const DEPRECATED_ENV_PRIVATE_FORWARD: &str = "LINKERD2_PROXY_PRIVATE_FORWARD";

// Limits the number of HTTP routes that may be active in the proxy at any time. There is
// an inbound route for each local port that receives connections. There is an outbound
// route for each protocol and authority.
pub const ENV_INBOUND_ROUTER_CAPACITY: &str = "LINKERD2_PROXY_INBOUND_ROUTER_CAPACITY";
pub const ENV_OUTBOUND_ROUTER_CAPACITY: &str = "LINKERD2_PROXY_OUTBOUND_ROUTER_CAPACITY";

pub const ENV_INBOUND_ROUTER_MAX_IDLE_AGE: &str = "LINKERD2_PROXY_INBOUND_ROUTER_MAX_IDLE_AGE";
pub const ENV_OUTBOUND_ROUTER_MAX_IDLE_AGE: &str = "LINKERD2_PROXY_OUTBOUND_ROUTER_MAX_IDLE_AGE";

pub const ENV_INBOUND_MAX_IN_FLIGHT: &str = "LINKERD2_PROXY_INBOUND_MAX_IN_FLIGHT";
pub const ENV_OUTBOUND_MAX_IN_FLIGHT: &str = "LINKERD2_PROXY_OUTBOUND_MAX_IN_FLIGHT";

/// Constrains which destination names are resolved through the destination
/// service.
///
/// The value is a comma-separated list of domain name suffixes that may be
/// resolved via the destination service. A value of `.` indicates that all
/// domains should be resolved via the service.
///
/// If specified and empty, the destination service is not used for resolution.
///
/// If unspecified, a default value is used.
pub const ENV_DESTINATION_GET_SUFFIXES: &str = "LINKERD2_PROXY_DESTINATION_GET_SUFFIXES";

/// Constrains which destination names may be used for profile/route discovery.
///
/// The value is a comma-separated list of domain name suffixes that may be
/// resolved via the destination service. A value of `.` indicates that all
/// domains should be discovered via the service.
///
/// If specified and empty, the destination service is not used for route discovery.
///
/// If unspecified, a default value is used.
pub const ENV_DESTINATION_PROFILE_SUFFIXES: &str = "LINKERD2_PROXY_DESTINATION_PROFILE_SUFFIXES";

// These *disable* our protocol detection for connections whose SO_ORIGINAL_DST
// has a port in the provided list.
pub const ENV_INBOUND_PORTS_DISABLE_PROTOCOL_DETECTION: &str =
    "LINKERD2_PROXY_INBOUND_PORTS_DISABLE_PROTOCOL_DETECTION";
pub const ENV_OUTBOUND_PORTS_DISABLE_PROTOCOL_DETECTION: &str =
    "LINKERD2_PROXY_OUTBOUND_PORTS_DISABLE_PROTOCOL_DETECTION";

pub const ENV_IDENTITY_DISABLED: &str = "LINKERD2_PROXY_IDENTITY_DISABLED";
pub const ENV_IDENTITY_DIR: &str = "LINKERD2_PROXY_IDENTITY_DIR";
pub const ENV_IDENTITY_TRUST_ANCHORS: &str = "LINKERD2_PROXY_IDENTITY_TRUST_ANCHORS";
pub const ENV_IDENTITY_IDENTITY_LOCAL_NAME: &str = "LINKERD2_PROXY_IDENTITY_LOCAL_NAME";
pub const ENV_IDENTITY_TOKEN_FILE: &str = "LINKERD2_PROXY_IDENTITY_TOKEN_FILE";
pub const ENV_IDENTITY_MIN_REFRESH: &str = "LINKERD2_PROXY_IDENTITY_MIN_REFRESH";
pub const ENV_IDENTITY_MAX_REFRESH: &str = "LINKERD2_PROXY_IDENTITY_MAX_REFRESH";

pub const ENV_IDENTITY_SVC_BASE: &str = "LINKERD2_PROXY_IDENTITY_SVC";

pub const ENV_DESTINATION_SVC_BASE: &str = "LINKERD2_PROXY_DESTINATION_SVC";
pub const ENV_DESTINATION_SVC_ADDR: &str = "LINKERD2_PROXY_DESTINATION_SVC_ADDR";

pub const ENV_TRACE_COLLECTOR_SVC_BASE: &str = "LINKERD2_PROXY_TRACE_COLLECTOR_SVC";
pub const ENV_TRACE_COLLECTOR_SVC_ADDR: &str = "LINKERD2_PROXY_TRACE_COLLECTOR_SVC_ADDR";

pub const ENV_DESTINATION_CONTEXT: &str = "LINKERD2_PROXY_DESTINATION_CONTEXT";

pub const ENV_CONTROL_EXP_BACKOFF_MIN: &str = "LINKERD2_PROXY_CONTROL_EXP_BACKOFF_MIN";
pub const ENV_CONTROL_EXP_BACKOFF_MAX: &str = "LINKERD2_PROXY_CONTROL_EXP_BACKOFF_MAX";
pub const ENV_CONTROL_EXP_BACKOFF_JITTER: &str = "LINKERD2_PROXY_CONTROL_EXP_BACKOFF_JITTER";
pub const ENV_TAP_DISABLED: &str = "LINKERD2_PROXY_TAP_DISABLED";
pub const ENV_TAP_SVC_NAME: &str = "LINKERD2_PROXY_TAP_SVC_NAME";
const ENV_CONTROL_CONNECT_TIMEOUT: &str = "LINKERD2_PROXY_CONTROL_CONNECT_TIMEOUT";
const ENV_CONTROL_DISPATCH_TIMEOUT: &str = "LINKERD2_PROXY_CONTROL_DISPATCH_TIMEOUT";
const ENV_RESOLV_CONF: &str = "LINKERD2_PROXY_RESOLV_CONF";

/// Configures a minimum value for the TTL of DNS lookups.
///
/// Lookups with TTLs below this value will use this value instead.
const ENV_DNS_MIN_TTL: &str = "LINKERD2_PROXY_DNS_MIN_TTL";
/// Configures a maximum value for the TTL of DNS lookups.
///
/// Lookups with TTLs above this value will use this value instead.
const ENV_DNS_MAX_TTL: &str = "LINKERD2_PROXY_DNS_MAX_TTL";

/// The amount of time to wait for a DNS query to succeed before falling back to
/// an uncanonicalized address.
const ENV_DNS_CANONICALIZE_TIMEOUT: &str = "LINKERD2_PROXY_DNS_CANONICALIZE_TIMEOUT";

/// Configure the stream or connection level flow control setting for HTTP2.
///
/// If unspecified, the default value of 65,535 is used.
const ENV_INITIAL_STREAM_WINDOW_SIZE: &str = "LINKERD2_PROXY_HTTP2_INITIAL_STREAM_WINDOW_SIZE";
const ENV_INITIAL_CONNECTION_WINDOW_SIZE: &str =
    "LINKERD2_PROXY_HTTP2_INITIAL_CONNECTION_WINDOW_SIZE";

// Default values for various configuration fields
const DEFAULT_OUTBOUND_LISTEN_ADDR: &str = "127.0.0.1:4140";
const DEFAULT_INBOUND_LISTEN_ADDR: &str = "0.0.0.0:4143";
const DEFAULT_CONTROL_LISTEN_ADDR: &str = "0.0.0.0:4190";
const DEFAULT_ADMIN_LISTEN_ADDR: &str = "127.0.0.1:4191";
const DEFAULT_METRICS_RETAIN_IDLE: Duration = Duration::from_secs(10 * 60);
const DEFAULT_INBOUND_DISPATCH_TIMEOUT: Duration = Duration::from_secs(1);
const DEFAULT_INBOUND_CONNECT_TIMEOUT: Duration = Duration::from_millis(100);
const DEFAULT_INBOUND_CONNECT_BACKOFF: Backoff = Backoff::Exponential {
    min: Duration::from_millis(100),
    max: Duration::from_millis(500),
    jitter: 0.1,
};
const DEFAULT_OUTBOUND_DISPATCH_TIMEOUT: Duration = Duration::from_secs(3);
const DEFAULT_OUTBOUND_CONNECT_TIMEOUT: Duration = Duration::from_secs(1);
const DEFAULT_OUTBOUND_CONNECT_BACKOFF: Backoff = Backoff::Exponential {
    min: Duration::from_millis(100),
    max: Duration::from_millis(500),
    jitter: 0.1,
};
const DEFAULT_CONTROL_DISPATCH_TIMEOUT: Duration = Duration::from_secs(5);
const DEFAULT_CONTROL_CONNECT_TIMEOUT: Duration = Duration::from_millis(500);
const DEFAULT_CONTROL_BACKOFF: Backoff = Backoff::Exponential {
    min: Duration::from_secs(1),
    max: Duration::from_secs(5),
    jitter: 0.1,
};
const DEFAULT_DNS_CANONICALIZE_TIMEOUT: Duration = Duration::from_millis(100);
const DEFAULT_RESOLV_CONF: &str = "/etc/resolv.conf";

/// It's assumed that a typical proxy can serve inbound traffic for up to 100 pod-local
/// HTTP services and may communicate with up to 10K external HTTP domains.
const DEFAULT_INBOUND_ROUTER_CAPACITY: usize = 100;
const DEFAULT_OUTBOUND_ROUTER_CAPACITY: usize = 10_000;

const DEFAULT_INBOUND_ROUTER_MAX_IDLE_AGE: Duration = Duration::from_secs(60);
const DEFAULT_OUTBOUND_ROUTER_MAX_IDLE_AGE: Duration = Duration::from_secs(60);

// 10_000 is arbitrarily chosen for now...
const DEFAULT_INBOUND_MAX_IN_FLIGHT: usize = 10_000;
const DEFAULT_OUTBOUND_MAX_IN_FLIGHT: usize = 10_000;

const DEFAULT_DESTINATION_BUFFER_CAPACITY: usize = 100;

const DEFAULT_DESTINATION_GET_SUFFIXES: &str = "svc.cluster.local.";
const DEFAULT_DESTINATION_PROFILE_SUFFIXES: &str = "svc.cluster.local.";

const DEFAULT_IDENTITY_MIN_REFRESH: Duration = Duration::from_secs(10);
const DEFAULT_IDENTITY_MAX_REFRESH: Duration = Duration::from_secs(60 * 60 * 24);

// By default, we keep a list of known assigned ports of server-first protocols.
//
// https://www.iana.org/assignments/service-names-port-numbers/service-names-port-numbers.txt
const DEFAULT_PORTS_DISABLE_PROTOCOL_DETECTION: &[u16] = &[
    25,   // SMTP
    3306, // MySQL
];

// ===== impl Config =====

impl dns::ConfigureResolver for Config {
    /// Modify a `trust-dns-resolver::config::ResolverOpts` to reflect
    /// the configured minimum and maximum DNS TTL values.
    fn configure_resolver(&self, opts: &mut dns::ResolverOpts) {
        opts.positive_min_ttl = self.dns_min_ttl;
        opts.positive_max_ttl = self.dns_max_ttl;
        // TODO: Do we want to allow the positive and negative TTLs to be
        //       configured separately?
        opts.negative_min_ttl = self.dns_min_ttl;
        opts.negative_max_ttl = self.dns_max_ttl;
    }
}

impl Config {
    /// Load a `Config` by reading ENV variables.
    pub fn parse<S: Strings>(strings: &S) -> Result<Self, Error> {
        // Parse all the environment variables. `parse` will log any errors so
        // defer returning any errors until all of them have been parsed.
        let outbound_listener_addr = parse(strings, ENV_OUTBOUND_LISTEN_ADDR, parse_socket_addr);
        let inbound_listener_addr = parse(strings, ENV_INBOUND_LISTEN_ADDR, parse_socket_addr);
        let admin_listener_addr = parse(strings, ENV_ADMIN_LISTEN_ADDR, parse_socket_addr);
        let inbound_forward = parse(strings, ENV_INBOUND_FORWARD, parse_socket_addr);

        let inbound_dispatch_timeout = parse(strings, ENV_INBOUND_DISPATCH_TIMEOUT, parse_duration);
        let inbound_connect_timeout = parse(strings, ENV_INBOUND_CONNECT_TIMEOUT, parse_duration);

        let outbound_dispatch_timeout =
            parse(strings, ENV_OUTBOUND_DISPATCH_TIMEOUT, parse_duration);
        let outbound_connect_timeout = parse(strings, ENV_OUTBOUND_CONNECT_TIMEOUT, parse_duration);

        let control_dispatch_timeout = parse(strings, ENV_CONTROL_DISPATCH_TIMEOUT, parse_duration);
        let control_connect_timeout = parse(strings, ENV_CONTROL_CONNECT_TIMEOUT, parse_duration);

        let inbound_accept_keepalive = parse(strings, ENV_INBOUND_ACCEPT_KEEPALIVE, parse_duration);
        let outbound_accept_keepalive =
            parse(strings, ENV_OUTBOUND_ACCEPT_KEEPALIVE, parse_duration);

        let inbound_connect_keepalive =
            parse(strings, ENV_INBOUND_CONNECT_KEEPALIVE, parse_duration);
        let outbound_connect_keepalive =
            parse(strings, ENV_OUTBOUND_CONNECT_KEEPALIVE, parse_duration);

        let inbound_disable_ports = parse(
            strings,
            ENV_INBOUND_PORTS_DISABLE_PROTOCOL_DETECTION,
            parse_port_set,
        );
        let outbound_disable_ports = parse(
            strings,
            ENV_OUTBOUND_PORTS_DISABLE_PROTOCOL_DETECTION,
            parse_port_set,
        );

        let inbound_router_capacity = parse(strings, ENV_INBOUND_ROUTER_CAPACITY, parse_number);
        let outbound_router_capacity = parse(strings, ENV_OUTBOUND_ROUTER_CAPACITY, parse_number);

        let inbound_router_max_idle_age =
            parse(strings, ENV_INBOUND_ROUTER_MAX_IDLE_AGE, parse_duration);
        let outbound_router_max_idle_age =
            parse(strings, ENV_OUTBOUND_ROUTER_MAX_IDLE_AGE, parse_duration);

        let inbound_max_in_flight = parse(strings, ENV_INBOUND_MAX_IN_FLIGHT, parse_number);
        let outbound_max_in_flight = parse(strings, ENV_OUTBOUND_MAX_IN_FLIGHT, parse_number);

        let metrics_retain_idle = parse(strings, ENV_METRICS_RETAIN_IDLE, parse_duration);

        // DNS

        let resolv_conf_path = strings.get(ENV_RESOLV_CONF);

        let dns_min_ttl = parse(strings, ENV_DNS_MIN_TTL, parse_duration);
        let dns_max_ttl = parse(strings, ENV_DNS_MAX_TTL, parse_duration);

        let dns_canonicalize_timeout = parse(strings, ENV_DNS_CANONICALIZE_TIMEOUT, parse_duration);

        let identity_config = parse_identity_config(strings);

        let id_disabled = identity_config
            .as_ref()
            .map(|c| c.is_none())
            .unwrap_or(false);

        let dst_addr = if id_disabled {
            parse_control_addr_disable_identity(strings, ENV_DESTINATION_SVC_BASE)
        } else {
            parse_control_addr(strings, ENV_DESTINATION_SVC_BASE)
        };
        let trace_collector_addr = if id_disabled {
            parse_control_addr_disable_identity(strings, ENV_TRACE_COLLECTOR_SVC_BASE)
        } else {
            parse_control_addr(strings, ENV_TRACE_COLLECTOR_SVC_BASE)
        };

        let dst_token = strings.get(ENV_DESTINATION_CONTEXT);

        let dst_get_suffixes = parse(strings, ENV_DESTINATION_GET_SUFFIXES, parse_dns_suffixes);
        let dst_profile_suffixes = parse(
            strings,
            ENV_DESTINATION_PROFILE_SUFFIXES,
            parse_dns_suffixes,
        );

        let initial_stream_window_size =
            parse(strings, ENV_INITIAL_STREAM_WINDOW_SIZE, parse_number);
        let initial_connection_window_size =
            parse(strings, ENV_INITIAL_CONNECTION_WINDOW_SIZE, parse_number);

        let tap_disabled = strings
            .get(ENV_TAP_DISABLED)?
            .map(|d| !d.is_empty())
            .unwrap_or(false);
        let control_listener = parse_control_listener(strings, id_disabled, tap_disabled);

        Ok(Config {
            outbound_listener: Listener {
                addr: outbound_listener_addr?
                    .unwrap_or_else(|| parse_socket_addr(DEFAULT_OUTBOUND_LISTEN_ADDR).unwrap()),
            },
            inbound_listener: Listener {
                addr: inbound_listener_addr?
                    .unwrap_or_else(|| parse_socket_addr(DEFAULT_INBOUND_LISTEN_ADDR).unwrap()),
            },
            control_listener: control_listener?,
            admin_listener: Listener {
                addr: admin_listener_addr?
                    .unwrap_or_else(|| parse_socket_addr(DEFAULT_ADMIN_LISTEN_ADDR).unwrap()),
            },
            inbound_forward: inbound_forward?,

            inbound_connect_timeout: inbound_connect_timeout?
                .unwrap_or(DEFAULT_INBOUND_CONNECT_TIMEOUT),
            outbound_connect_timeout: outbound_connect_timeout?
                .unwrap_or(DEFAULT_OUTBOUND_CONNECT_TIMEOUT),
            control_connect_timeout: control_connect_timeout?
                .unwrap_or(DEFAULT_CONTROL_CONNECT_TIMEOUT),

            inbound_dispatch_timeout: inbound_dispatch_timeout?
                .unwrap_or(DEFAULT_INBOUND_DISPATCH_TIMEOUT),
            outbound_dispatch_timeout: outbound_dispatch_timeout?
                .unwrap_or(DEFAULT_OUTBOUND_DISPATCH_TIMEOUT),
            control_dispatch_timeout: control_dispatch_timeout?
                .unwrap_or(DEFAULT_CONTROL_DISPATCH_TIMEOUT),

            inbound_connect_backoff: parse_backoff(
                strings,
                INBOUND_CONNECT_BASE,
                DEFAULT_INBOUND_CONNECT_BACKOFF,
            )?,
            outbound_connect_backoff: parse_backoff(
                strings,
                OUTBOUND_CONNECT_BASE,
                DEFAULT_OUTBOUND_CONNECT_BACKOFF,
            )?,
            control_backoff: parse_backoff(strings, CONTROL_BASE, DEFAULT_CONTROL_BACKOFF)?,

            inbound_accept_keepalive: inbound_accept_keepalive?,
            outbound_accept_keepalive: outbound_accept_keepalive?,

            inbound_connect_keepalive: inbound_connect_keepalive?,
            outbound_connect_keepalive: outbound_connect_keepalive?,

            inbound_ports_disable_protocol_detection: inbound_disable_ports?
                .unwrap_or_else(|| default_disable_ports_protocol_detection()),
            outbound_ports_disable_protocol_detection: outbound_disable_ports?
                .unwrap_or_else(|| default_disable_ports_protocol_detection()),

            inbound_router_capacity: inbound_router_capacity?
                .unwrap_or(DEFAULT_INBOUND_ROUTER_CAPACITY),
            outbound_router_capacity: outbound_router_capacity?
                .unwrap_or(DEFAULT_OUTBOUND_ROUTER_CAPACITY),

            inbound_router_max_idle_age: inbound_router_max_idle_age?
                .unwrap_or(DEFAULT_INBOUND_ROUTER_MAX_IDLE_AGE),
            outbound_router_max_idle_age: outbound_router_max_idle_age?
                .unwrap_or(DEFAULT_OUTBOUND_ROUTER_MAX_IDLE_AGE),

            inbound_max_requests_in_flight: inbound_max_in_flight?
                .unwrap_or(DEFAULT_INBOUND_MAX_IN_FLIGHT),
            outbound_max_requests_in_flight: outbound_max_in_flight?
                .unwrap_or(DEFAULT_OUTBOUND_MAX_IN_FLIGHT),

            destination_buffer_capacity: DEFAULT_DESTINATION_BUFFER_CAPACITY,

            destination_get_suffixes: dst_get_suffixes?
                .unwrap_or(parse_dns_suffixes(DEFAULT_DESTINATION_GET_SUFFIXES).unwrap()),

            destination_profile_suffixes: dst_profile_suffixes?
                .unwrap_or(parse_dns_suffixes(DEFAULT_DESTINATION_PROFILE_SUFFIXES).unwrap()),

<<<<<<< HEAD
            destination_addr: dst_addr?,
            trace_collector_addr: trace_collector_addr?,
=======
            destination_addr: dst_addr?.ok_or(Error::NoDestinationAddress)?,
>>>>>>> 0faf3412
            destination_context: dst_token?.unwrap_or_default(),

            identity_config: identity_config?
                .map(Conditional::Some)
                .unwrap_or_else(|| Conditional::None(tls::ReasonForNoIdentity::Disabled)),

            resolv_conf_path: resolv_conf_path?
                .unwrap_or(DEFAULT_RESOLV_CONF.into())
                .into(),

            metrics_retain_idle: metrics_retain_idle?.unwrap_or(DEFAULT_METRICS_RETAIN_IDLE),

            dns_min_ttl: dns_min_ttl?,

            dns_max_ttl: dns_max_ttl?,

            dns_canonicalize_timeout: dns_canonicalize_timeout?
                .unwrap_or(DEFAULT_DNS_CANONICALIZE_TIMEOUT),

            h2_settings: H2Settings {
                initial_stream_window_size: initial_stream_window_size?,
                initial_connection_window_size: initial_connection_window_size?,
            },
        })
    }
}

fn default_disable_ports_protocol_detection() -> IndexSet<u16> {
    IndexSet::from_iter(DEFAULT_PORTS_DISABLE_PROTOCOL_DETECTION.iter().cloned())
}

// ===== impl Env =====

impl Strings for Env {
    fn get(&self, key: &str) -> Result<Option<String>, Error> {
        use std::env;

        match env::var(key) {
            Ok(value) => Ok(Some(value)),
            Err(env::VarError::NotPresent) => Ok(None),
            Err(env::VarError::NotUnicode(_)) => {
                error!("{} is not encoded in Unicode", key);
                Err(Error::InvalidEnvVar)
            }
        }
    }
}

// ===== impl TestEnv =====

impl TestEnv {
    pub fn new() -> Self {
        Self {
            values: Default::default(),
        }
    }

    pub fn put(&mut self, key: &'static str, value: String) {
        self.values.insert(key, value);
    }

    pub fn contains_key(&self, key: &'static str) -> bool {
        self.values.contains_key(key)
    }

    pub fn remove(&mut self, key: &'static str) {
        self.values.remove(key);
    }
}

impl Strings for TestEnv {
    fn get(&self, key: &str) -> Result<Option<String>, Error> {
        Ok(self.values.get(key).cloned())
    }
}

// ===== impl TapSettings =====

impl TapSettings {
    fn new(addr: SocketAddr, tap_svc_name: identity::Name) -> Self {
        Self {
            listener: Listener { addr },
            tap_svc_name,
        }
    }
}

// ===== Parsing =====

/// There is a dependency on identity being enabled for tap to properly work.
/// Depending on the setting of both, a user could end up in an improperly
/// configured proxy environment.
///
/// ```plain
///     E = Enabled; D = Disabled
///     +----------+-----+--------------+
///     | Identity | Tap | Result       |
///     +----------+-----+--------------+
///     | E        | E   | Ok(Some(..)) |
///     +----------+-----+--------------+
///     | E        | D   | Ok(None)     |
///     +----------+-----+--------------+
///     | D        | E   | Err(..)      |
///     +----------+-----+--------------+
///     | D        | D   | Ok(None)     |
///     +----------+-----+--------------+
/// ```
fn parse_control_listener(
    strings: &dyn Strings,
    id_disabled: bool,
    tap_disabled: bool,
) -> Result<Option<TapSettings>, Error> {
    match (id_disabled, tap_disabled) {
        (_, true) => Ok(None),
        (true, false) => {
            error!("{} must be set if identity is disabled", ENV_TAP_DISABLED);
            Err(Error::InvalidEnvVar)
        }
        (false, false) => {
            let addr = parse(strings, ENV_CONTROL_LISTEN_ADDR, parse_socket_addr)?
                .unwrap_or_else(|| parse_socket_addr(DEFAULT_CONTROL_LISTEN_ADDR).unwrap());
            let tap_svc_name = parse(strings, ENV_TAP_SVC_NAME, parse_identity);

            match tap_svc_name? {
                Some(tap_svc_name) => Ok(Some(TapSettings::new(addr, tap_svc_name))),
                None => {
                    error!("{} must be set or tap must be disabled", ENV_TAP_SVC_NAME);
                    Err(Error::InvalidEnvVar)
                }
            }
        }
    }
}

fn parse_number<T>(s: &str) -> Result<T, ParseError>
where
    T: FromStr,
{
    s.parse().map_err(|_| ParseError::NotANumber)
}

fn parse_duration(s: &str) -> Result<Duration, ParseError> {
    use regex::Regex;

    let re = Regex::new(r"^\s*(\d+)(ms|s|m|h|d)?\s*$").expect("duration regex");

    let cap = re.captures(s).ok_or(ParseError::NotADuration)?;

    let magnitude = parse_number(&cap[1])?;
    match cap.get(2).map(|m| m.as_str()) {
        None if magnitude == 0 => Ok(Duration::from_secs(0)),
        Some("ms") => Ok(Duration::from_millis(magnitude)),
        Some("s") => Ok(Duration::from_secs(magnitude)),
        Some("m") => Ok(Duration::from_secs(magnitude * 60)),
        Some("h") => Ok(Duration::from_secs(magnitude * 60 * 60)),
        Some("d") => Ok(Duration::from_secs(magnitude * 60 * 60 * 24)),
        _ => Err(ParseError::NotADuration),
    }
}

fn parse_socket_addr(s: &str) -> Result<SocketAddr, ParseError> {
    match parse_addr(s)? {
        Addr::Socket(a) => Ok(a),
        _ => {
            error!("Expected IP:PORT; found: {}", s);
            Err(ParseError::HostIsNotAnIpAddress)
        }
    }
}

fn parse_addr(s: &str) -> Result<Addr, ParseError> {
    addr::Addr::from_str(s).map_err(|e| {
        error!("Not a valid address: {}", s);
        ParseError::AddrError(e)
    })
}

fn parse_port_set(s: &str) -> Result<IndexSet<u16>, ParseError> {
    let mut set = IndexSet::new();
    for num in s.split(',') {
        set.insert(parse_number::<u16>(num)?);
    }
    Ok(set)
}

pub(super) fn parse_identity(s: &str) -> Result<identity::Name, ParseError> {
    identity::Name::from_hostname(s.as_bytes()).map_err(|identity::InvalidName| {
        error!("Not a valid identity name: {}", s);
        ParseError::NameError
    })
}

pub(super) fn parse<T, Parse>(
    strings: &dyn Strings,
    name: &str,
    parse: Parse,
) -> Result<Option<T>, Error>
where
    Parse: FnOnce(&str) -> Result<T, ParseError>,
{
    match strings.get(name)? {
        Some(ref s) => {
            let r = parse(s).map_err(|parse_error| {
                error!("{}={:?} is not valid: {:?}", name, s, parse_error);
                Error::InvalidEnvVar
            })?;
            Ok(Some(r))
        }
        None => Ok(None),
    }
}

#[allow(dead_code)]
fn parse_deprecated<T, Parse>(
    strings: &dyn Strings,
    name: &str,
    deprecated_name: &str,
    f: Parse,
) -> Result<Option<T>, Error>
where
    Parse: Copy,
    Parse: Fn(&str) -> Result<T, ParseError>,
{
    match parse(strings, name, f)? {
        Some(v) => Ok(Some(v)),
        None => {
            let v = parse(strings, deprecated_name, f)?;
            if v.is_some() {
                warn!("{} has been deprecated; use {}", deprecated_name, name);
            }
            Ok(v)
        }
    }
}

fn parse_dns_suffixes(list: &str) -> Result<Vec<dns::Suffix>, ParseError> {
    let mut suffixes = Vec::new();
    for item in list.split(',') {
        let item = item.trim();
        if !item.is_empty() {
            let sfx = parse_dns_suffix(item)?;
            suffixes.push(sfx);
        }
    }

    Ok(suffixes)
}

fn parse_dns_suffix(s: &str) -> Result<dns::Suffix, ParseError> {
    if s == "." {
        return Ok(dns::Suffix::Root);
    }

    dns::Name::try_from(s.as_bytes())
        .map(dns::Suffix::Name)
        .map_err(|_| ParseError::NotADomainSuffix)
}

pub fn parse_backoff<S: Strings>(
    strings: &S,
    base: &str,
    default: Backoff,
) -> Result<Backoff, Error> {
    let env_disabled = format!("LINKERD2_PROXY_{}_EXP_BACKOFF_DISABLED", base);
    let disabled = strings
        .get(&env_disabled)?
        .map(|d| !d.is_empty())
        .unwrap_or(false);

    if disabled {
        Ok(Backoff::None)
    } else {
        let min_env = format!("LINKERD2_PROXY_{}_EXP_BACKOFF_MIN", base);
        let min = parse(strings, &min_env, parse_duration);
        let max_env = format!("LINKERD2_PROXY_{}_EXP_BACKOFF_MAX", base);
        let max = parse(strings, &max_env, parse_duration);
        let jitter_env = format!("LINKERD2_PROXY_{}_EXP_BACKOFF_JITTER", base);
        let jitter = parse(strings, &jitter_env, parse_number::<f64>);

        match (min?, max?, jitter?) {
            (None, None, None) => Ok(default),
            (Some(min), Some(max), Some(jitter)) => {
                if jitter < 0.0 {
                    error!("{} needs to be positive", jitter_env);
                    Err(Error::InvalidEnvVar)
                } else {
                    Ok(Backoff::Exponential { min, max, jitter })
                }
            }
            _ => {
                error!("You need to specify either all of {} {} {} or none of them to use the default backoff", min_env, max_env,jitter_env );
                Err(Error::InvalidEnvVar)
            }
        }
    }
}

pub fn parse_control_addr<S: Strings>(
    strings: &S,
    base: &str,
) -> Result<Option<ControlAddr>, Error> {
    let a_env = format!("{}_ADDR", base);
    let a = parse(strings, &a_env, parse_addr);
    let n_env = format!("{}_NAME", base);
    let n = parse(strings, &n_env, parse_identity);
    match (a?, n?) {
        (None, None) => Ok(None),
        (Some(ref addr), _) if addr.is_loopback() => Ok(Some(ControlAddr {
            addr: addr.clone(),
            identity: Conditional::None(tls::ReasonForNoPeerName::Loopback.into()),
        })),
        (Some(addr), Some(name)) => Ok(Some(ControlAddr {
            addr,
            identity: Conditional::Some(name),
        })),
        (Some(_), None) => {
            error!("{} must be specified when {} is set", n_env, a_env);
            Err(Error::InvalidEnvVar)
        }
        (None, Some(_)) => {
            error!("{} must be specified when {} is set", a_env, n_env);
            Err(Error::InvalidEnvVar)
        }
    }
}

pub fn parse_control_addr_disable_identity<S: Strings>(
    strings: &S,
    base: &str,
) -> Result<Option<ControlAddr>, Error> {
    let a = parse(strings, &format!("{}_ADDR", base), parse_addr)?;
    let identity = Conditional::None(tls::ReasonForNoIdentity::Disabled);
    Ok(a.map(|addr| ControlAddr { addr, identity }))
}

pub fn parse_identity_config<S: Strings>(strings: &S) -> Result<Option<identity::Config>, Error> {
    let sa = parse_control_addr(strings, ENV_IDENTITY_SVC_BASE);
    let ta = parse(strings, ENV_IDENTITY_TRUST_ANCHORS, |ref s| {
        identity::TrustAnchors::from_pem(s).ok_or(ParseError::InvalidTrustAnchors)
    });
    let dir = parse(strings, ENV_IDENTITY_DIR, |ref s| Ok(PathBuf::from(s)));
    let tok = parse(strings, ENV_IDENTITY_TOKEN_FILE, |ref s| {
        identity::TokenSource::if_nonempty_file(s.to_string()).map_err(|e| {
            error!("Could not read {}: {}", ENV_IDENTITY_TOKEN_FILE, e);
            ParseError::InvalidTokenSource
        })
    });
    let li = parse(strings, ENV_IDENTITY_IDENTITY_LOCAL_NAME, parse_identity);
    let min_refresh = parse(strings, ENV_IDENTITY_MIN_REFRESH, parse_duration);
    let max_refresh = parse(strings, ENV_IDENTITY_MAX_REFRESH, parse_duration);

    let disabled = strings
        .get(ENV_IDENTITY_DISABLED)?
        .map(|d| !d.is_empty())
        .unwrap_or(false);

    match (
        disabled,
        sa?,
        ta?,
        dir?,
        li?,
        tok?,
        min_refresh?,
        max_refresh?,
    ) {
        (disabled, None, None, None, None, None, None, None) => {
            if !disabled {
                error!(
                    "{} must be set or identity configuration must be specified.",
                    ENV_IDENTITY_DISABLED
                );
                Err(Error::InvalidEnvVar)
            } else {
                Ok(None)
            }
        }
        (
            false,
            Some(svc),
            Some(trust_anchors),
            Some(dir),
            Some(local_name),
            Some(token),
            min_refresh,
            max_refresh,
        ) => {
            let key = {
                let mut p = dir.clone();
                p.push("key");
                p.set_extension("p8");

                fs::read(p)
                    .map_err(|e| {
                        error!("Failed to read key: {}", e);
                        Error::InvalidEnvVar
                    })
                    .and_then(|b| {
                        identity::Key::from_pkcs8(&b).map_err(|e| {
                            error!("Invalid key: {}", e);
                            Error::InvalidEnvVar
                        })
                    })
            };

            let csr = {
                let mut p = dir;
                p.push("csr");
                p.set_extension("der");

                fs::read(p)
                    .map_err(|e| {
                        error!("Failed to read Csr: {}", e);
                        Error::InvalidEnvVar
                    })
                    .and_then(|b| {
                        identity::Csr::from_der(b).ok_or_else(|| {
                            error!("No CSR found");
                            Error::InvalidEnvVar
                        })
                    })
            };

            Ok(Some(identity::Config {
                svc,
                local_name,
                token,
                trust_anchors,
                csr: csr?,
                key: key?,
                min_refresh: min_refresh.unwrap_or(DEFAULT_IDENTITY_MIN_REFRESH),
                max_refresh: max_refresh.unwrap_or(DEFAULT_IDENTITY_MAX_REFRESH),
            }))
        }
        (disabled, svc, trust_anchors, end_entity_dir, local_id, token, _minr, _maxr) => {
            if disabled {
                error!(
                    "{} must be unset when other identity variables are set.",
                    ENV_IDENTITY_DISABLED,
                );
            }
            let s = format!("{0}_ADDR and {0}_NAME", ENV_IDENTITY_SVC_BASE);
            let svc_env: &str = &s.as_str();
            for (unset, name) in &[
                (svc.is_none(), svc_env),
                (trust_anchors.is_none(), ENV_IDENTITY_TRUST_ANCHORS),
                (end_entity_dir.is_none(), ENV_IDENTITY_DIR),
                (local_id.is_none(), ENV_IDENTITY_IDENTITY_LOCAL_NAME),
                (token.is_none(), ENV_IDENTITY_TOKEN_FILE),
            ] {
                if *unset {
                    error!(
                        "{} must be set when other identity variables are set.",
                        name,
                    );
                }
            }
            Err(Error::InvalidEnvVar)
        }
    }
}

impl fmt::Display for Error {
    fn fmt(&self, f: &mut fmt::Formatter<'_>) -> fmt::Result {
        match self {
            Error::InvalidEnvVar => write!(f, "invalid environment variable"),
            Error::NoDestinationAddress => write!(f, "no destination service configured"),
        }
    }
}

impl ::std::error::Error for Error {}

#[cfg(test)]
mod tests {
    use super::*;

    fn test_unit<F: Fn(u64) -> Duration>(unit: &str, to_duration: F) {
        for v in &[0, 1, 23, 456_789] {
            let d = to_duration(*v);
            let text = format!("{}{}", v, unit);
            assert_eq!(parse_duration(&text), Ok(d), "text=\"{}\"", text);

            let text = format!(" {}{}\t", v, unit);
            assert_eq!(parse_duration(&text), Ok(d), "text=\"{}\"", text);
        }
    }

    #[test]
    fn parse_duration_unit_ms() {
        test_unit("ms", |v| Duration::from_millis(v));
    }

    #[test]
    fn parse_duration_unit_s() {
        test_unit("s", |v| Duration::from_secs(v));
    }

    #[test]
    fn parse_duration_unit_m() {
        test_unit("m", |v| Duration::from_secs(v * 60));
    }

    #[test]
    fn parse_duration_unit_h() {
        test_unit("h", |v| Duration::from_secs(v * 60 * 60));
    }

    #[test]
    fn parse_duration_unit_d() {
        test_unit("d", |v| Duration::from_secs(v * 60 * 60 * 24));
    }

    #[test]
    fn parse_duration_floats_invalid() {
        assert_eq!(parse_duration(".123h"), Err(ParseError::NotADuration));
        assert_eq!(parse_duration("1.23h"), Err(ParseError::NotADuration));
    }

    #[test]
    fn parse_duration_space_before_unit_invalid() {
        assert_eq!(parse_duration("1 ms"), Err(ParseError::NotADuration));
    }

    #[test]
    fn parse_duration_overflows_invalid() {
        assert_eq!(
            parse_duration("123456789012345678901234567890ms"),
            Err(ParseError::NotANumber)
        );
    }

    #[test]
    fn parse_duration_invalid_unit() {
        assert_eq!(parse_duration("12moons"), Err(ParseError::NotADuration));
        assert_eq!(parse_duration("12y"), Err(ParseError::NotADuration));
    }

    #[test]
    fn parse_duration_zero_without_unit() {
        assert_eq!(parse_duration("0"), Ok(Duration::from_secs(0)));
    }

    #[test]
    fn parse_duration_number_without_unit_is_invalid() {
        assert_eq!(parse_duration("1"), Err(ParseError::NotADuration));
    }

    #[test]
    fn dns_suffixes() {
        fn p(s: &str) -> Result<Vec<String>, ParseError> {
            let sfxs = parse_dns_suffixes(s)?
                .into_iter()
                .map(|s| format!("{}", s))
                .collect();

            Ok(sfxs)
        }

        assert_eq!(p(""), Ok(vec![]), "empty string");
        assert_eq!(p(",,,"), Ok(vec![]), "empty list components are ignored");
        assert_eq!(p("."), Ok(vec![".".to_owned()]), "root is valid");
        assert_eq!(
            p("a.b.c"),
            Ok(vec!["a.b.c".to_owned()]),
            "a name without trailing dot"
        );
        assert_eq!(
            p("a.b.c."),
            Ok(vec!["a.b.c.".to_owned()]),
            "a name with a trailing dot"
        );
        assert_eq!(
            p(" a.b.c. , d.e.f. "),
            Ok(vec!["a.b.c.".to_owned(), "d.e.f.".to_owned()]),
            "whitespace is ignored"
        );
        assert_eq!(
            p("a .b.c"),
            Err(ParseError::NotADomainSuffix),
            "whitespace not allowed within a name"
        );
        assert_eq!(
            p("mUlti.CasE.nAmE"),
            Ok(vec!["multi.case.name".to_owned()]),
            "names are coerced to lowercase"
        );
    }
}<|MERGE_RESOLUTION|>--- conflicted
+++ resolved
@@ -558,12 +558,8 @@
             destination_profile_suffixes: dst_profile_suffixes?
                 .unwrap_or(parse_dns_suffixes(DEFAULT_DESTINATION_PROFILE_SUFFIXES).unwrap()),
 
-<<<<<<< HEAD
-            destination_addr: dst_addr?,
+            destination_addr: dst_addr?.ok_or(Error::NoDestinationAddress)?,
             trace_collector_addr: trace_collector_addr?,
-=======
-            destination_addr: dst_addr?.ok_or(Error::NoDestinationAddress)?,
->>>>>>> 0faf3412
             destination_context: dst_token?.unwrap_or_default(),
 
             identity_config: identity_config?
